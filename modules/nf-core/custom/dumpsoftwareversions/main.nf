--- conflicted
+++ resolved
@@ -4,13 +4,8 @@
     // Requires `pyyaml` which does not have a dedicated container but is in the MultiQC container
     conda "bioconda::multiqc=1.15"
     container "${ workflow.containerEngine == 'singularity' && !task.ext.singularity_pull_docker_container ?
-<<<<<<< HEAD
-        'https://depot.galaxyproject.org/singularity/multiqc:1.14--pyhdfd78af_0' :
-        'biocontainers/multiqc:1.14--pyhdfd78af_0' }"
-=======
         'https://depot.galaxyproject.org/singularity/multiqc:1.15--pyhdfd78af_0' :
         'biocontainers/multiqc:1.15--pyhdfd78af_0' }"
->>>>>>> 84d9aa87
 
     input:
     path versions
