--- conflicted
+++ resolved
@@ -8,20 +8,16 @@
   release:
     types: [published]
 
-<<<<<<< HEAD
 env:
   NXF_ANSI_LOG: false
   CAPSULE_LOG: none
 
-=======
->>>>>>> 3a66eebd
 jobs:
   test:
     name: Run workflow tests
     # Only run on push if this is the nf-core dev branch (merged PRs)
     if: ${{ github.event_name != 'push' || (github.event_name == 'push' && github.repository == 'nf-core/fetchngs') }}
     runs-on: ubuntu-latest
-<<<<<<< HEAD
     strategy:
       matrix:
         # Nextflow versions
@@ -32,16 +28,6 @@
           # Test latest edge release of Nextflow
           - NXF_VER: ''
             NXF_EDGE: '1'
-=======
-    env:
-      NXF_ANSI_LOG: false
-    strategy:
-      matrix:
-        # Nextflow versions: check pipeline minimum and latest edge version
-        nxf_ver:
-          - 'NXF_VER=21.10.3'
-        #  - 'NXF_EDGE=1'
->>>>>>> 3a66eebd
     steps:
       - name: Check out pipeline code
         uses: actions/checkout@v2
@@ -55,10 +41,8 @@
         run: |
           wget -qO- get.nextflow.io | bash
           sudo mv nextflow /usr/local/bin/
-          export ${{ matrix.nxf_ver }}
-          nextflow self-update
 
-      - name: Run pipeline with SRA test data
+      - name: Run pipeline with test data
         run: |
           nextflow run ${GITHUB_WORKSPACE} -profile test,docker
 
@@ -66,25 +50,18 @@
     name: Test workflow parameters
     if: ${{ github.event_name != 'push' || (github.event_name == 'push' && github.repository == 'nf-core/fetchngs') }}
     runs-on: ubuntu-latest
-    env:
-      NXF_VER: ${{ matrix.nxf_ver }}
-      NXF_ANSI_LOG: false
     strategy:
       matrix:
         parameters:
-          [
-            "--nf_core_pipeline rnaseq",
-            "--ena_metadata_fields run_accession,experiment_accession,library_layout,fastq_ftp,fastq_md5 --sample_mapping_fields run_accession,library_layout",
-            --skip_fastq_download,
-            --force_sratools_download
-          ]
+          - "--nf_core_pipeline rnaseq"
+          - "--ena_metadata_fields run_accession,experiment_accession,library_layout,fastq_ftp,fastq_md5 --sample_mapping_fields run_accession,library_layout"
+          - "--skip_fastq_download"
+          - "--force_sratools_download"
     steps:
       - name: Check out pipeline code
         uses: actions/checkout@v2
 
       - name: Install Nextflow
-        env:
-          CAPSULE_LOG: none
         run: |
           wget -qO- get.nextflow.io | bash
           sudo mv nextflow /usr/local/bin/
