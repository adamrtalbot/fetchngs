name: nf-core CI
# This workflow runs the pipeline with the minimal test dataset to check that it completes without any syntax errors
on:
  push:
    branches:
      - dev
  pull_request:
  release:
    types: [published]

env:
  NXF_ANSI_LOG: false
  CAPSULE_LOG: none

jobs:
  test:
    name: Run pipeline with test data
    # Only run on push if this is the nf-core dev branch (merged PRs)
    if: "${{ github.event_name != 'push' || (github.event_name == 'push' && github.repository == 'nf-core/fetchngs') }}"
    runs-on: ubuntu-latest
    strategy:
      matrix:
        # Nextflow versions
        include:
          # Test pipeline minimum Nextflow version
          - NXF_VER: "21.10.3"
            NXF_EDGE: ""
          # Test latest edge release of Nextflow
          - NXF_VER: ""
            NXF_EDGE: "1"
    steps:
      - name: Check out pipeline code
        uses: actions/checkout@v2

      - name: Install Nextflow
        env:
          NXF_VER: ${{ matrix.NXF_VER }}
          # Uncomment only if the edge release is more recent than the latest stable release
          # See https://github.com/nextflow-io/nextflow/issues/2467
          # NXF_EDGE: ${{ matrix.NXF_EDGE }}
        run: |
          wget -qO- get.nextflow.io | bash
          sudo mv nextflow /usr/local/bin/

      - name: Run pipeline with test data
        run: |
<<<<<<< HEAD
          nextflow run ${GITHUB_WORKSPACE} -profile test,docker

  parameters:
    name: Test workflow parameters
    if: ${{ github.event_name != 'push' || (github.event_name == 'push' && github.repository == 'nf-core/fetchngs') }}
    runs-on: ubuntu-latest
    strategy:
      matrix:
        parameters:
          - "--nf_core_pipeline rnaseq"
          - "--ena_metadata_fields run_accession,experiment_accession,library_layout,fastq_ftp,fastq_md5 --sample_mapping_fields run_accession,library_layout"
          - "--skip_fastq_download"
          - "--force_sratools_download"
    steps:
      - name: Check out pipeline code
        uses: actions/checkout@v2

      - name: Install Nextflow
        run: |
          wget -qO- get.nextflow.io | bash
          sudo mv nextflow /usr/local/bin/
      - name: Run pipeline with various parameters
        run: |
          nextflow run ${GITHUB_WORKSPACE} -profile test,docker ${{ matrix.parameters }}
=======
          nextflow run ${GITHUB_WORKSPACE} -profile test,docker --outdir ./results

#
>>>>>>> 2e62a048
<|MERGE_RESOLUTION|>--- conflicted
+++ resolved
@@ -44,7 +44,6 @@
 
       - name: Run pipeline with test data
         run: |
-<<<<<<< HEAD
           nextflow run ${GITHUB_WORKSPACE} -profile test,docker
 
   parameters:
@@ -69,8 +68,5 @@
       - name: Run pipeline with various parameters
         run: |
           nextflow run ${GITHUB_WORKSPACE} -profile test,docker ${{ matrix.parameters }}
-=======
-          nextflow run ${GITHUB_WORKSPACE} -profile test,docker --outdir ./results
 
-#
->>>>>>> 2e62a048
+#