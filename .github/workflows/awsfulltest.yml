--- conflicted
+++ resolved
@@ -7,47 +7,14 @@
   release:
     types: [published]
   workflow_dispatch:
-<<<<<<< HEAD
-
-env:
-  AWS_ACCESS_KEY_ID: ${{ secrets.AWS_ACCESS_KEY_ID }}
-  AWS_SECRET_ACCESS_KEY: ${{ secrets.AWS_SECRET_ACCESS_KEY }}
-  TOWER_ACCESS_TOKEN: ${{ secrets.AWS_TOWER_TOKEN }}
-  AWS_JOB_DEFINITION: ${{ secrets.AWS_JOB_DEFINITION }}
-  AWS_JOB_QUEUE: ${{ secrets.AWS_JOB_QUEUE }}
-  AWS_S3_BUCKET: ${{ secrets.AWS_S3_BUCKET }}
-
-=======
->>>>>>> d88243c2
 jobs:
   run-tower:
     name: Run AWS full tests
     if: github.repository == 'nf-core/fetchngs'
     runs-on: ubuntu-latest
     steps:
-<<<<<<< HEAD
-      - name: Setup Miniconda
-        uses: conda-incubator/setup-miniconda@v2
-        with:
-          auto-update-conda: true
-          python-version: 3.7
-      - name: Install awscli
-        run: conda install -c conda-forge awscli
-      - name: Start AWS batch job
-        run: |
-          aws batch submit-job \
-            --region eu-west-1 \
-            --job-name nf-core-fetchngs \
-            --job-queue $AWS_JOB_QUEUE \
-            --job-definition $AWS_JOB_DEFINITION \
-            --container-overrides '{"command": ["nf-core/fetchngs", "-r '"${GITHUB_SHA}"' -profile test_full --outdir s3://'"${AWS_S3_BUCKET}"'/fetchngs/results-'"${GITHUB_SHA}"' -w s3://'"${AWS_S3_BUCKET}"'/fetchngs/work-'"${GITHUB_SHA}"' -with-tower"], "environment": [{"name": "TOWER_ACCESS_TOKEN", "value": "'"$TOWER_ACCESS_TOKEN"'"}]}'
-=======
       - name: Launch workflow via tower
         uses: nf-core/tower-action@master
-        # TODO nf-core: You can customise AWS full pipeline tests as required
-        # Add full size test data (but still relatively small datasets for few samples)
-        # on the `test_full.config` test runs with only one set of parameters
-        
         with:
           workspace_id: ${{ secrets.TOWER_WORKSPACE_ID }}
           bearer_token: ${{ secrets.TOWER_BEARER_TOKEN }}
@@ -59,5 +26,4 @@
             {
               "outdir": "s3://${{ secrets.AWS_S3_BUCKET }}/fetchngs/results-${{ github.sha }}"
             }
-          profiles: '[ "test_full", "aws_tower" ]'
->>>>>>> d88243c2
+          profiles: '[ "test_full", "aws_tower" ]'