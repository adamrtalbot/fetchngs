--- conflicted
+++ resolved
@@ -14,14 +14,7 @@
     runs-on: ubuntu-latest
     steps:
       - name: Launch workflow via tower
-<<<<<<< HEAD
-        uses: nf-core/tower-action@v2
-=======
         uses: nf-core/tower-action@v3
-        # TODO nf-core: You can customise AWS full pipeline tests as required
-        # Add full size test data (but still relatively small datasets for few samples)
-        # on the `test_full.config` test runs with only one set of parameters
->>>>>>> 2e62a048
         with:
           workspace_id: ${{ secrets.TOWER_WORKSPACE_ID }}
           access_token: ${{ secrets.TOWER_ACCESS_TOKEN }}
@@ -31,11 +24,7 @@
             {
               "outdir": "s3://${{ secrets.AWS_S3_BUCKET }}/fetchngs/results-${{ github.sha }}"
             }
-<<<<<<< HEAD
-          profiles: test_full,aws_tower
-=======
           profiles: test_full,aws_tower
           nextflow_config: |
             process.errorStrategy = 'retry'
-            process.maxRetries = 3
->>>>>>> 2e62a048
+            process.maxRetries = 3