--- conflicted
+++ resolved
@@ -98,14 +98,7 @@
 
 ## Citations
 
-<<<<<<< HEAD
-<!-- TODO nf-core: Add citation for pipeline after first release. Uncomment lines below and update Zenodo doi and badge at the top of this file. -->
-<!-- If you use nf-core/fetchngs for your analysis, please cite it using the following doi: [10.5281/zenodo.XXXXXX](https://doi.org/10.5281/zenodo.XXXXXX) -->
-
-<!-- TODO nf-core: Add bibliography of tools and data used in your pipeline -->
-=======
 If you use nf-core/fetchngs for your analysis, please cite it using the following doi: [10.5281/zenodo.5070524](https://doi.org/10.5281/zenodo.5070524)
->>>>>>> f794ea3c
 
 An extensive list of references for the tools used by the pipeline can be found in the [`CITATIONS.md`](CITATIONS.md) file.
 
