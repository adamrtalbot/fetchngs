--- conflicted
+++ resolved
@@ -1,28 +1,7 @@
-/*
-<<<<<<< HEAD
-========================================================================================
-    IMPORT LOCAL MODULES
-========================================================================================
-=======
-~~~~~~~~~~~~~~~~~~~~~~~~~~~~~~~~~~~~~~~~~~~~~~~~~~~~~~~~~~~~~~~~~~~~~~~~~~~~~~~~~~~~~~~~
-    VALIDATE INPUTS
-~~~~~~~~~~~~~~~~~~~~~~~~~~~~~~~~~~~~~~~~~~~~~~~~~~~~~~~~~~~~~~~~~~~~~~~~~~~~~~~~~~~~~~~~
-*/
-
-include { paramsSummaryLog; paramsSummaryMap } from 'plugin/nf-validation'
-
-def logo = NfcoreTemplate.logo(workflow, params.monochrome_logs)
-def citation = '\n' + WorkflowMain.citation(workflow) + '\n'
-def summary_params = paramsSummaryMap(workflow)
-
-// Print parameter summary log to screen
-log.info logo + paramsSummaryLog(workflow) + citation
-
 /*
 ~~~~~~~~~~~~~~~~~~~~~~~~~~~~~~~~~~~~~~~~~~~~~~~~~~~~~~~~~~~~~~~~~~~~~~~~~~~~~~~~~~~~~~~~
     IMPORT LOCAL MODULES/SUBWORKFLOWS
 ~~~~~~~~~~~~~~~~~~~~~~~~~~~~~~~~~~~~~~~~~~~~~~~~~~~~~~~~~~~~~~~~~~~~~~~~~~~~~~~~~~~~~~~~
->>>>>>> 907ad76d
 */
 
 include { MULTIQC_MAPPINGS_CONFIG } from '../../modules/local/multiqc_mappings_config'
@@ -33,15 +12,9 @@
 include { SRA_TO_SAMPLESHEET      } from '../../modules/local/sra_to_samplesheet'
 
 /*
-<<<<<<< HEAD
-========================================================================================
+~~~~~~~~~~~~~~~~~~~~~~~~~~~~~~~~~~~~~~~~~~~~~~~~~~~~~~~~~~~~~~~~~~~~~~~~~~~~~~~~~~~~~~~~
     IMPORT NF-CORE SUBWORKFLOWS
-========================================================================================
-=======
 ~~~~~~~~~~~~~~~~~~~~~~~~~~~~~~~~~~~~~~~~~~~~~~~~~~~~~~~~~~~~~~~~~~~~~~~~~~~~~~~~~~~~~~~~
-    IMPORT NF-CORE MODULES/SUBWORKFLOWS
-~~~~~~~~~~~~~~~~~~~~~~~~~~~~~~~~~~~~~~~~~~~~~~~~~~~~~~~~~~~~~~~~~~~~~~~~~~~~~~~~~~~~~~~~
->>>>>>> 907ad76d
 */
 
 include { FASTQ_DOWNLOAD_PREFETCH_FASTERQDUMP_SRATOOLS } from '../../subworkflows/nf-core/fastq_download_prefetch_fasterqdump_sratools'
@@ -167,34 +140,11 @@
         ch_versions = ch_versions.mix(MULTIQC_MAPPINGS_CONFIG.out.versions)
     }
 
-<<<<<<< HEAD
     emit:
     fastq         = fastq_files
     samplesheet   = SRA_MERGE_SAMPLESHEET.out.samplesheet
     mappings      = SRA_MERGE_SAMPLESHEET.out.mappings
     versions      = ch_versions.unique()
-=======
-    //
-    // MODULE: Dump software versions for all tools used in the workflow
-    //
-    CUSTOM_DUMPSOFTWAREVERSIONS (
-        ch_versions.unique().collectFile(name: 'collated_versions.yml')
-    )
-}
-
-/*
-~~~~~~~~~~~~~~~~~~~~~~~~~~~~~~~~~~~~~~~~~~~~~~~~~~~~~~~~~~~~~~~~~~~~~~~~~~~~~~~~~~~~~~~~
-    COMPLETION EMAIL AND SUMMARY
-~~~~~~~~~~~~~~~~~~~~~~~~~~~~~~~~~~~~~~~~~~~~~~~~~~~~~~~~~~~~~~~~~~~~~~~~~~~~~~~~~~~~~~~~
-*/
-
-workflow.onComplete {
-    if (params.email || params.email_on_fail) {
-        NfcoreTemplate.email(workflow, params, summary_params, projectDir, log)
-    }
-    NfcoreTemplate.summary(workflow, params, log)
-    WorkflowSra.curateSamplesheetWarn(log)
->>>>>>> 907ad76d
 }
 
 /*
