--- conflicted
+++ resolved
@@ -32,11 +32,7 @@
                     "type": "string",
                     "fa_icon": "fas fa-columns",
                     "description": "Comma-separated list of ENA metadata fields to fetch before downloading data.",
-<<<<<<< HEAD
                     "help_text": "The default list of fields used by the pipeline can be found at the top of the [`bin/sra_ids_to_runinfo.py`](https://github.com/nf-core/fetchngs/blob/master/bin/sra_ids_to_runinfo.py) script within the pipeline repo. This pipeline requires a minimal set of fields to download FastQ files i.e. `'run_accession,experiment_accession,library_layout,fastq_ftp,fastq_md5'`. Full list of accepted metadata fields can be obtained from the [ENA API](https://www.ebi.ac.uk/ena/portal/api/returnFields?dataPortal=ena&format=tsv&result=read_run)."
-=======
-                    "help_text": "The default list of fields used by the pipeline can be found at the top of the [`bin/sra_ids_to_runinfo.py`](https://github.com/nf-core/fetchngs/blob/master/bin/sra_ids_to_runinfo.py) script within the pipeline repo. This pipeline requires a minimal set of fields to download FastQ files i.e. `'run_accession,experiment_accession,library_layout,fastq_ftp,fastq_md5'`. Full list of accepted metadata fields can be obtained from the [ENA API v2.0](https://www.ebi.ac.uk/ena/portal/api/returnFields?dataPortal=ena&format=tsv&result=read_run])."
->>>>>>> e90a023d
                 },
                 "sample_mapping_fields": {
                     "type": "string",
