--- conflicted
+++ resolved
@@ -17,12 +17,6 @@
                     "format": "file-path",
                     "exists": true,
                     "mimetype": "text/csv",
-<<<<<<< HEAD
-                    "pattern": "^\\S+\\.csv$",
-                    "description": "Path to comma-separated file containing information about the samples in the experiment.",
-                    "help_text": "You will need to create a design file with information about the samples in your experiment before running the pipeline. Use this parameter to specify its location. It has to be a comma-separated file with 3 columns, and a header row. See [usage docs](https://nf-co.re/fetchngs/usage#samplesheet-input).",
-                    "fa_icon": "fas fa-file-csv"
-=======
                     "pattern": "^\\S+\\.(csv|tsv|txt)$",
                     "schema": "assets/schema_input.json",
                     "fa_icon": "fas fa-file-excel",
@@ -76,7 +70,6 @@
                     "fa_icon": "fas fa-address-card",
                     "help_text": "Path to a JWT cart file used to access protected dbGAP data on SRA using the sra-toolkit. Users with granted access to controlled data can download the JWT cart file for the study from the SRA Run Selector upon logging in. The JWT file can only be used on cloud platforms and is valid for 1 hour upon creation.",
                     "format": "file-path"
->>>>>>> 31fbb80c
                 },
                 "outdir": {
                     "type": "string",
@@ -93,44 +86,8 @@
                 },
                 "synapse_config": {
                     "type": "string",
-<<<<<<< HEAD
-                    "description": "MultiQC report title. Printed as page header, used for filename if not otherwise specified.",
-                    "fa_icon": "fas fa-file-signature"
-                }
-            }
-        },
-        "reference_genome_options": {
-            "title": "Reference genome options",
-            "type": "object",
-            "fa_icon": "fas fa-dna",
-            "description": "Reference genome related files and options required for the workflow.",
-            "properties": {
-                "genome": {
-                    "type": "string",
-                    "description": "Name of iGenomes reference.",
-                    "fa_icon": "fas fa-book",
-                    "help_text": "If using a reference genome configured in the pipeline using iGenomes, use this parameter to give the ID for the reference. This is then used to build the full paths for all required reference genome files e.g. `--genome GRCh38`. \n\nSee the [nf-core website docs](https://nf-co.re/usage/reference_genomes) for more details."
-                },
-                "fasta": {
-                    "type": "string",
-                    "format": "file-path",
-                    "exists": true,
-                    "mimetype": "text/plain",
-                    "pattern": "^\\S+\\.fn?a(sta)?(\\.gz)?$",
-                    "description": "Path to FASTA genome file.",
-                    "help_text": "This parameter is *mandatory* if `--genome` is not specified. If you don't have a BWA index available this will be generated for you automatically. Combine with `--save_reference` to save BWA index for future runs.",
-                    "fa_icon": "far fa-file-code"
-                },
-                "igenomes_base": {
-                    "type": "string",
-                    "format": "directory-path",
-                    "description": "Directory / URL base for iGenomes references.",
-                    "default": "s3://ngi-igenomes/igenomes",
-                    "fa_icon": "fas fa-cloud-download-alt",
-=======
                     "description": "Path to Synapse configuration file",
                     "fa_icon": "fas fa-users-cog",
->>>>>>> 31fbb80c
                     "hidden": true
                 }
             }
@@ -277,7 +234,6 @@
                     "help_text": "Incoming hook URL for messaging service. Currently, MS Teams and Slack are supported.",
                     "hidden": true
                 },
-<<<<<<< HEAD
                 "multiqc_config": {
                     "type": "string",
                     "format": "file-path",
@@ -296,15 +252,6 @@
                     "description": "Custom MultiQC yaml file containing HTML including a methods description.",
                     "fa_icon": "fas fa-cog"
                 },
-=======
-                "tracedir": {
-                    "type": "string",
-                    "description": "Directory to keep pipeline Nextflow logs and reports.",
-                    "default": "${params.outdir}/pipeline_info",
-                    "fa_icon": "fas fa-cogs",
-                    "hidden": true
-                },
->>>>>>> 31fbb80c
                 "validate_params": {
                     "type": "boolean",
                     "description": "Boolean whether to validate parameters against the schema at runtime",
