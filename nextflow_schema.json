{
    "$schema": "http://json-schema.org/draft-07/schema",
    "$id": "https://raw.githubusercontent.com/nf-core/fetchngs/master/nextflow_schema.json",
    "title": "nf-core/fetchngs pipeline parameters",
    "description": "Pipeline to fetch metadata and raw FastQ files from public databases",
    "type": "object",
    "definitions": {
        "input_output_options": {
            "title": "Input/output options",
            "type": "object",
            "fa_icon": "fas fa-terminal",
            "description": "Define where the pipeline should find input data and save output data.",
            "required": ["input", "outdir"],
            "properties": {
                "input": {
                    "type": "string",
                    "format": "file-path",
                    "exists": true,
                    "mimetype": "text/csv",
                    "pattern": "^\\S+\\.(csv|tsv|txt)$",
                    "schema": "assets/schema_input.json",
                    "fa_icon": "fas fa-file-excel",
                    "description": "File containing SRA/ENA/GEO/DDBJ identifiers one per line to download their associated metadata and FastQ files."
                },
                "input_type": {
                    "type": "string",
                    "default": "sra",
                    "description": "Specifies the type of identifier provided via `--input` - available options are 'sra' and 'synapse'.",
                    "fa_icon": "fas fa-keyboard",
                    "enum": ["sra", "synapse"]
                },
                "ena_metadata_fields": {
                    "type": "string",
                    "fa_icon": "fas fa-columns",
                    "description": "Comma-separated list of ENA metadata fields to fetch before downloading data.",
                    "help_text": "The default list of fields used by the pipeline can be found at the top of the [`bin/sra_ids_to_runinfo.py`](https://github.com/nf-core/fetchngs/blob/master/bin/sra_ids_to_runinfo.py) script within the pipeline repo. This pipeline requires a minimal set of fields to download FastQ files i.e. `'run_accession,experiment_accession,library_layout,fastq_ftp,fastq_md5'`. Full list of accepted metadata fields can be obtained from the [ENA API](https://www.ebi.ac.uk/ena/portal/api/returnFields?dataPortal=ena&format=tsv&result=read_run)."
                },
                "sample_mapping_fields": {
                    "type": "string",
                    "fa_icon": "fas fa-globe-americas",
                    "description": "Comma-separated list of ENA metadata fields used to create a separate 'id_mappings.csv' and 'multiqc_config.yml' with selected fields that can be used to rename samples in general and in MultiQC.",
                    "default": "experiment_accession,run_accession,sample_accession,experiment_alias,run_alias,sample_alias,experiment_title,sample_title,sample_description"
                },
                "nf_core_pipeline": {
                    "type": "string",
                    "fa_icon": "fab fa-apple",
                    "description": "Name of supported nf-core pipeline e.g. 'rnaseq'. A samplesheet for direct use with the pipeline will be created with the appropriate columns.",
                    "enum": ["rnaseq", "atacseq", "viralrecon", "taxprofiler"]
                },
                "nf_core_rnaseq_strandedness": {
                    "type": "string",
                    "fa_icon": "fas fa-car",
                    "description": "Value for 'strandedness' entry added to samplesheet created when using '--nf_core_pipeline rnaseq'.",
                    "help_text": "The default is 'auto' which can be used with nf-core/rnaseq v3.10 onwards to auto-detect strandedness during the pipeline execution.",
                    "default": "auto"
                },
                "force_sratools_download": {
                    "type": "boolean",
                    "fa_icon": "fas fa-tools",
                    "description": "Force download FASTQ files via sra-tools instead of via the ENA FTP.",
                    "help_text": "If FTP connections are blocked on your network use this flag to force the pipeline to download data using sra-tools instead of the ENA FTP."
                },
                "skip_fastq_download": {
                    "type": "boolean",
                    "fa_icon": "fas fa-fast-forward",
                    "description": "Only download metadata for public data database ids and don't download the FastQ files."
                },
                "dbgap_key": {
                    "type": "string",
                    "fa_icon": "fas fa-address-card",
                    "help_text": "Path to a JWT cart file used to access protected dbGAP data on SRA using the sra-toolkit. Users with granted access to controlled data can download the JWT cart file for the study from the SRA Run Selector upon logging in. The JWT file can only be used on cloud platforms and is valid for 1 hour upon creation.",
                    "format": "file-path",
                    "description": "dbGaP repository key."
                },
                "outdir": {
                    "type": "string",
                    "format": "directory-path",
                    "description": "The output directory where the results will be saved. You have to use absolute paths to storage on Cloud infrastructure.",
                    "fa_icon": "fas fa-folder-open"
                },
                "email": {
                    "type": "string",
                    "description": "Email address for completion summary.",
                    "fa_icon": "fas fa-envelope",
                    "help_text": "Set this parameter to your e-mail address to get a summary e-mail with details of the run sent to you when the workflow exits. If set in your user config file (`~/.nextflow/config`) then you don't need to specify this on the command line for every run.",
                    "pattern": "^([a-zA-Z0-9_\\-\\.]+)@([a-zA-Z0-9_\\-\\.]+)\\.([a-zA-Z]{2,5})$"
                },
<<<<<<< HEAD
                "multiqc_title": {
                    "type": "string",
                    "description": "MultiQC report title. Printed as page header, used for filename if not otherwise specified.",
                    "fa_icon": "fas fa-file-signature"
                }
            }
        },
        "reference_genome_options": {
            "title": "Reference genome options",
            "type": "object",
            "fa_icon": "fas fa-dna",
            "description": "Reference genome related files and options required for the workflow.",
            "properties": {
                "genome": {
                    "type": "string",
                    "description": "Name of iGenomes reference.",
                    "fa_icon": "fas fa-book",
                    "help_text": "If using a reference genome configured in the pipeline using iGenomes, use this parameter to give the ID for the reference. This is then used to build the full paths for all required reference genome files e.g. `--genome GRCh38`. \n\nSee the [nf-core website docs](https://nf-co.re/usage/reference_genomes) for more details."
                },
                "fasta": {
                    "type": "string",
                    "format": "file-path",
                    "exists": true,
                    "mimetype": "text/plain",
                    "pattern": "^\\S+\\.fn?a(sta)?(\\.gz)?$",
                    "description": "Path to FASTA genome file.",
                    "help_text": "This parameter is *mandatory* if `--genome` is not specified. If you don't have a BWA index available this will be generated for you automatically. Combine with `--save_reference` to save BWA index for future runs.",
                    "fa_icon": "far fa-file-code"
                },
                "igenomes_ignore": {
                    "type": "boolean",
                    "description": "Do not load the iGenomes reference config.",
                    "fa_icon": "fas fa-ban",
                    "hidden": true,
                    "help_text": "Do not load `igenomes.config` when running the pipeline. You may choose this option if you observe clashes between custom parameters and those supplied in `igenomes.config`."
=======
                "synapse_config": {
                    "type": "string",
                    "description": "Path to Synapse configuration file",
                    "fa_icon": "fas fa-users-cog",
                    "hidden": true
>>>>>>> 84d9aa87
                }
            }
        },
        "institutional_config_options": {
            "title": "Institutional config options",
            "type": "object",
            "fa_icon": "fas fa-university",
            "description": "Parameters used to describe centralised config profiles. These should not be edited.",
            "help_text": "The centralised nf-core configuration profiles use a handful of pipeline parameters to describe themselves. This information is then printed to the Nextflow log when you run a pipeline. You should not need to change these values when you run a pipeline.",
            "properties": {
                "custom_config_version": {
                    "type": "string",
                    "description": "Git commit id for Institutional configs.",
                    "default": "master",
                    "hidden": true,
                    "fa_icon": "fas fa-users-cog"
                },
                "custom_config_base": {
                    "type": "string",
                    "description": "Base directory for Institutional configs.",
                    "default": "https://raw.githubusercontent.com/nf-core/configs/master",
                    "hidden": true,
                    "help_text": "If you're running offline, Nextflow will not be able to fetch the institutional config files from the internet. If you don't need them, then this is not a problem. If you do need them, you should download the files from the repo and tell Nextflow where to find them with this parameter.",
                    "fa_icon": "fas fa-users-cog"
                },
                "config_profile_name": {
                    "type": "string",
                    "description": "Institutional config name.",
                    "hidden": true,
                    "fa_icon": "fas fa-users-cog"
                },
                "config_profile_description": {
                    "type": "string",
                    "description": "Institutional config description.",
                    "hidden": true,
                    "fa_icon": "fas fa-users-cog"
                },
                "config_profile_contact": {
                    "type": "string",
                    "description": "Institutional config contact information.",
                    "hidden": true,
                    "fa_icon": "fas fa-users-cog"
                },
                "config_profile_url": {
                    "type": "string",
                    "description": "Institutional config URL link.",
                    "hidden": true,
                    "fa_icon": "fas fa-users-cog"
                }
            }
        },
        "max_job_request_options": {
            "title": "Max job request options",
            "type": "object",
            "fa_icon": "fab fa-acquisitions-incorporated",
            "description": "Set the top limit for requested resources for any single job.",
            "help_text": "If you are running on a smaller system, a pipeline step requesting more resources than are available may cause the Nextflow to stop the run with an error. These options allow you to cap the maximum resources requested by any single job so that the pipeline will run on your system.\n\nNote that you can not _increase_ the resources requested by any job using these options. For that you will need your own configuration file. See [the nf-core website](https://nf-co.re/usage/configuration) for details.",
            "properties": {
                "max_cpus": {
                    "type": "integer",
                    "description": "Maximum number of CPUs that can be requested for any single job.",
                    "default": 16,
                    "fa_icon": "fas fa-microchip",
                    "hidden": true,
                    "help_text": "Use to set an upper-limit for the CPU requirement for each process. Should be an integer e.g. `--max_cpus 1`"
                },
                "max_memory": {
                    "type": "string",
                    "description": "Maximum amount of memory that can be requested for any single job.",
                    "default": "128.GB",
                    "fa_icon": "fas fa-memory",
                    "pattern": "^\\d+(\\.\\d+)?\\.?\\s*(K|M|G|T)?B$",
                    "hidden": true,
                    "help_text": "Use to set an upper-limit for the memory requirement for each process. Should be a string in the format integer-unit e.g. `--max_memory '8.GB'`"
                },
                "max_time": {
                    "type": "string",
                    "description": "Maximum amount of time that can be requested for any single job.",
                    "default": "240.h",
                    "fa_icon": "far fa-clock",
                    "pattern": "^(\\d+\\.?\\s*(s|m|h|d|day)\\s*)+$",
                    "hidden": true,
                    "help_text": "Use to set an upper-limit for the time requirement for each process. Should be a string in the format integer-unit e.g. `--max_time '2.h'`"
                }
            }
        },
        "generic_options": {
            "title": "Generic options",
            "type": "object",
            "fa_icon": "fas fa-file-import",
            "description": "Less common options for the pipeline, typically set in a config file.",
            "help_text": "These options are common to all nf-core pipelines and allow you to customise some of the core preferences for how the pipeline runs.\n\nTypically these options would be set in a Nextflow config file loaded for all pipeline runs, such as `~/.nextflow/config`.",
            "properties": {
                "help": {
                    "type": "boolean",
                    "description": "Display help text.",
                    "fa_icon": "fas fa-question-circle",
                    "hidden": true
                },
                "version": {
                    "type": "boolean",
                    "description": "Display version and exit.",
                    "fa_icon": "fas fa-question-circle",
                    "hidden": true
                },
                "publish_dir_mode": {
                    "type": "string",
                    "default": "copy",
                    "description": "Method used to save pipeline results to output directory.",
                    "help_text": "The Nextflow `publishDir` option specifies which intermediate files should be saved to the output directory. This option tells the pipeline what method should be used to move these files. See [Nextflow docs](https://www.nextflow.io/docs/latest/process.html#publishdir) for details.",
                    "fa_icon": "fas fa-copy",
                    "enum": ["symlink", "rellink", "link", "copy", "copyNoFollow", "move"],
                    "hidden": true
                },
                "email_on_fail": {
                    "type": "string",
                    "description": "Email address for completion summary, only when pipeline fails.",
                    "fa_icon": "fas fa-exclamation-triangle",
                    "pattern": "^([a-zA-Z0-9_\\-\\.]+)@([a-zA-Z0-9_\\-\\.]+)\\.([a-zA-Z]{2,5})$",
                    "help_text": "An email address to send a summary email to when the pipeline is completed - ONLY sent if the pipeline does not exit successfully.",
                    "hidden": true
                },
                "plaintext_email": {
                    "type": "boolean",
                    "description": "Send plain-text email instead of HTML.",
                    "fa_icon": "fas fa-remove-format",
                    "hidden": true
                },
                "monochrome_logs": {
                    "type": "boolean",
                    "description": "Do not use coloured log outputs.",
                    "fa_icon": "fas fa-palette",
                    "hidden": true
                },
                "hook_url": {
                    "type": "string",
                    "description": "Incoming hook URL for messaging service",
                    "fa_icon": "fas fa-people-group",
                    "help_text": "Incoming hook URL for messaging service. Currently, MS Teams and Slack are supported.",
                    "hidden": true
                },
                "validate_params": {
                    "type": "boolean",
                    "description": "Boolean whether to validate parameters against the schema at runtime",
                    "default": true,
                    "fa_icon": "fas fa-check-square",
                    "hidden": true
                },
                "validationShowHiddenParams": {
                    "type": "boolean",
                    "fa_icon": "far fa-eye-slash",
                    "description": "Show all params when using `--help`",
                    "hidden": true,
                    "help_text": "By default, parameters set as _hidden_ in the schema are not shown on the command line when a user runs with `--help`. Specifying this option will tell the pipeline to show all parameters."
                },
                "validationFailUnrecognisedParams": {
                    "type": "boolean",
                    "fa_icon": "far fa-check-circle",
                    "description": "Validation of parameters fails when an unrecognised parameter is found.",
                    "hidden": true,
                    "help_text": "By default, when an unrecognised parameter is found, it returns a warinig."
                },
                "validationLenientMode": {
                    "type": "boolean",
                    "fa_icon": "far fa-check-circle",
                    "description": "Validation of parameters in lenient more.",
                    "hidden": true,
                    "help_text": "Allows string values that are parseable as numbers or booleans. For further information see [JSONSchema docs](https://github.com/everit-org/json-schema#lenient-mode)."
                }
            }
        }
    },
    "allOf": [
        {
            "$ref": "#/definitions/input_output_options"
        },
        {
            "$ref": "#/definitions/institutional_config_options"
        },
        {
            "$ref": "#/definitions/max_job_request_options"
        },
        {
            "$ref": "#/definitions/generic_options"
        }
    ]
}<|MERGE_RESOLUTION|>--- conflicted
+++ resolved
@@ -85,49 +85,11 @@
                     "help_text": "Set this parameter to your e-mail address to get a summary e-mail with details of the run sent to you when the workflow exits. If set in your user config file (`~/.nextflow/config`) then you don't need to specify this on the command line for every run.",
                     "pattern": "^([a-zA-Z0-9_\\-\\.]+)@([a-zA-Z0-9_\\-\\.]+)\\.([a-zA-Z]{2,5})$"
                 },
-<<<<<<< HEAD
-                "multiqc_title": {
-                    "type": "string",
-                    "description": "MultiQC report title. Printed as page header, used for filename if not otherwise specified.",
-                    "fa_icon": "fas fa-file-signature"
-                }
-            }
-        },
-        "reference_genome_options": {
-            "title": "Reference genome options",
-            "type": "object",
-            "fa_icon": "fas fa-dna",
-            "description": "Reference genome related files and options required for the workflow.",
-            "properties": {
-                "genome": {
-                    "type": "string",
-                    "description": "Name of iGenomes reference.",
-                    "fa_icon": "fas fa-book",
-                    "help_text": "If using a reference genome configured in the pipeline using iGenomes, use this parameter to give the ID for the reference. This is then used to build the full paths for all required reference genome files e.g. `--genome GRCh38`. \n\nSee the [nf-core website docs](https://nf-co.re/usage/reference_genomes) for more details."
-                },
-                "fasta": {
-                    "type": "string",
-                    "format": "file-path",
-                    "exists": true,
-                    "mimetype": "text/plain",
-                    "pattern": "^\\S+\\.fn?a(sta)?(\\.gz)?$",
-                    "description": "Path to FASTA genome file.",
-                    "help_text": "This parameter is *mandatory* if `--genome` is not specified. If you don't have a BWA index available this will be generated for you automatically. Combine with `--save_reference` to save BWA index for future runs.",
-                    "fa_icon": "far fa-file-code"
-                },
-                "igenomes_ignore": {
-                    "type": "boolean",
-                    "description": "Do not load the iGenomes reference config.",
-                    "fa_icon": "fas fa-ban",
-                    "hidden": true,
-                    "help_text": "Do not load `igenomes.config` when running the pipeline. You may choose this option if you observe clashes between custom parameters and those supplied in `igenomes.config`."
-=======
                 "synapse_config": {
                     "type": "string",
                     "description": "Path to Synapse configuration file",
                     "fa_icon": "fas fa-users-cog",
                     "hidden": true
->>>>>>> 84d9aa87
                 }
             }
         },
