--- conflicted
+++ resolved
@@ -24,13 +24,8 @@
     withName: CUSTOM_DUMPSOFTWAREVERSIONS {
         publishDir = [
             path: { "${params.outdir}/pipeline_info" },
-<<<<<<< HEAD
             mode: 'copy',
             pattern: '*_versions.yml'
-=======
-            mode: params.publish_dir_mode,
-            saveAs: { filename -> filename.equals('versions.yml') ? null : filename }
->>>>>>> 2e62a048
         ]
     }
 
@@ -121,7 +116,6 @@
 
     }
 
-<<<<<<< HEAD
 }
 
 //
@@ -178,14 +172,6 @@
             ]
         }
 
-=======
-    withName: CUSTOM_DUMPSOFTWAREVERSIONS {
-        publishDir = [
-            path: { "${params.outdir}/pipeline_info" },
-            mode: params.publish_dir_mode,
-            pattern: '*_versions.yml'
-        ]
->>>>>>> 2e62a048
     }
 
 }