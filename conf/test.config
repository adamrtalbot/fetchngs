--- conflicted
+++ resolved
@@ -21,9 +21,4 @@
 
     // Input data
     input  = 'https://raw.githubusercontent.com/nf-core/test-datasets/fetchngs/sra_ids_test.csv'
-<<<<<<< HEAD
-
-    schema_ignore_params = 'fastq_ftp_ids,genomes,merge_samplesheet_ids,test_data,test_data_base'
-=======
->>>>>>> 18acaf4b
 }