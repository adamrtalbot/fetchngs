/*
~~~~~~~~~~~~~~~~~~~~~~~~~~~~~~~~~~~~~~~~~~~~~~~~~~~~~~~~~~~~~~~~~~~~~~~~~~~~~~~~~~~~~~~~
    Nextflow config file for running minimal tests
~~~~~~~~~~~~~~~~~~~~~~~~~~~~~~~~~~~~~~~~~~~~~~~~~~~~~~~~~~~~~~~~~~~~~~~~~~~~~~~~~~~~~~~~
    Defines input files and everything required to run a fast and simple pipeline test.

    Use as follows:
        nextflow run nf-core/fetchngs -profile test,<docker/singularity> --outdir <OUTDIR>

----------------------------------------------------------------------------------------
*/

params {
    config_profile_name        = 'Test profile'
    config_profile_description = 'Minimal test dataset to check pipeline function'

    // Limit resources so that this can run on GitHub Actions
    max_cpus   = 2
    max_memory = '6.GB'
    max_time   = '6.h'

    // Input data
<<<<<<< HEAD
    input  = "${projectDir}/tests/sra_ids_test.csv"
=======
    input = "https://raw.githubusercontent.com/nf-core/test-datasets/fetchngs/sra_ids_test.csv"
>>>>>>> addb0605

    validationSchemaIgnoreParams = 'test_data_base,fastq_ftp_ids,test_data'
}<|MERGE_RESOLUTION|>--- conflicted
+++ resolved
@@ -20,11 +20,7 @@
     max_time   = '6.h'
 
     // Input data
-<<<<<<< HEAD
-    input  = "${projectDir}/tests/sra_ids_test.csv"
-=======
     input = "https://raw.githubusercontent.com/nf-core/test-datasets/fetchngs/sra_ids_test.csv"
->>>>>>> addb0605
 
     validationSchemaIgnoreParams = 'test_data_base,fastq_ftp_ids,test_data'
 }