/*
~~~~~~~~~~~~~~~~~~~~~~~~~~~~~~~~~~~~~~~~~~~~~~~~~~~~~~~~~~~~~~~~~~~~~~~~~~~~~~~~~~~~~~~~
    nf-core/fetchngs Nextflow base config file
~~~~~~~~~~~~~~~~~~~~~~~~~~~~~~~~~~~~~~~~~~~~~~~~~~~~~~~~~~~~~~~~~~~~~~~~~~~~~~~~~~~~~~~~
    A 'blank slate' config file, appropriate for general use on most high performance
    compute environments. Assumes that all software is installed and available on
    the PATH. Runs in `local` mode - all jobs will be run on the logged in environment.
----------------------------------------------------------------------------------------
*/

process {

    cpus   = { check_max( 1    * task.attempt, 'cpus'   ) }
    memory = { check_max( 6.GB * task.attempt, 'memory' ) }
    time   = { check_max( 4.h  * task.attempt, 'time'   ) }

    errorStrategy = { task.exitStatus in [143,137,104,134,139] ? 'retry' : 'finish' }
    maxRetries    = 1
    maxErrors     = '-1'

    // Process-specific resource requirements
<<<<<<< HEAD
    // NOTE - Please try and re-use the labels below as much as possible.
    //        These labels are used and recognised by default in DSL2 files hosted on nf-core/modules.
    //        If possible, it would be nice to keep the same label naming convention when
    //        adding in your local modules too.
    // TODO nf-core: Customise requirements for specific processes.
    // See https://www.nextflow.io/docs/latest/config.html#config-process-selectors
    withLabel:process_single {
        cpus   = { check_max( 1                  , 'cpus'    ) }
        memory = { check_max( 6.GB * task.attempt, 'memory'  ) }
        time   = { check_max( 4.h  * task.attempt, 'time'    ) }
    }
=======
>>>>>>> e4084fec
    withLabel:process_low {
        cpus   = { check_max( 2     * task.attempt, 'cpus'    ) }
        memory = { check_max( 12.GB * task.attempt, 'memory'  ) }
        time   = { check_max( 4.h   * task.attempt, 'time'    ) }
    }
    withLabel:process_medium {
        cpus   = { check_max( 6     * task.attempt, 'cpus'    ) }
        memory = { check_max( 36.GB * task.attempt, 'memory'  ) }
        time   = { check_max( 8.h   * task.attempt, 'time'    ) }
    }
    withLabel:process_high {
        cpus   = { check_max( 12    * task.attempt, 'cpus'    ) }
        memory = { check_max( 72.GB * task.attempt, 'memory'  ) }
        time   = { check_max( 16.h  * task.attempt, 'time'    ) }
    }
    withLabel:process_long {
        time   = { check_max( 20.h  * task.attempt, 'time'    ) }
    }
    withLabel:process_high_memory {
        memory = { check_max( 200.GB * task.attempt, 'memory' ) }
    }
    withLabel:error_ignore {
        errorStrategy = 'ignore'
    }
    withLabel:error_retry {
        errorStrategy = 'retry'
        maxRetries    = 2
    }
    withName:CUSTOM_DUMPSOFTWAREVERSIONS {
        cache = false
    }
}<|MERGE_RESOLUTION|>--- conflicted
+++ resolved
@@ -19,20 +19,16 @@
     maxErrors     = '-1'
 
     // Process-specific resource requirements
-<<<<<<< HEAD
     // NOTE - Please try and re-use the labels below as much as possible.
     //        These labels are used and recognised by default in DSL2 files hosted on nf-core/modules.
     //        If possible, it would be nice to keep the same label naming convention when
     //        adding in your local modules too.
-    // TODO nf-core: Customise requirements for specific processes.
     // See https://www.nextflow.io/docs/latest/config.html#config-process-selectors
     withLabel:process_single {
         cpus   = { check_max( 1                  , 'cpus'    ) }
         memory = { check_max( 6.GB * task.attempt, 'memory'  ) }
         time   = { check_max( 4.h  * task.attempt, 'time'    ) }
     }
-=======
->>>>>>> e4084fec
     withLabel:process_low {
         cpus   = { check_max( 2     * task.attempt, 'cpus'    ) }
         memory = { check_max( 12.GB * task.attempt, 'memory'  ) }
