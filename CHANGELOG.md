# nf-core/fetchngs: Changelog

The format is based on [Keep a Changelog](https://keepachangelog.com/en/1.0.0/)
and this project adheres to [Semantic Versioning](https://semver.org/spec/v2.0.0.html).

<<<<<<< HEAD
## v1.6dev - [date]
=======
## [Unpublished Version / DEV]

### Enhancements & fixes

## [[1.5](https://github.com/nf-core/fetchngs/releases/tag/1.5)] - 2021-12-01

* Finish porting the pipeline to the updated Nextflow DSL2 syntax adopted on nf-core/modules
    * Bump minimum Nextflow version from `21.04.0` -> `21.10.3`
    * Removed `--publish_dir_mode` as it is no longer required for the new syntax

### Enhancements & fixes

## [[1.4](https://github.com/nf-core/fetchngs/releases/tag/1.4)] - 2021-11-09

### Enhancements & fixes

* Convert pipeline to updated Nextflow DSL2 syntax for future adoption across nf-core
* Added a workflow to download FastQ files and to create samplesheets for ids from the [Synapse platform](https://www.synapse.org/) hosted by [Sage Bionetworks](https://sagebionetworks.org/).
* SRA identifiers not available for direct download via the ENA FTP will now be downloaded via [`sra-tools`](https://github.com/ncbi/sra-tools).
* Added `--force_sratools_download` parameter to preferentially download all FastQ files via `sra-tools` instead of ENA FTP.
* Correctly handle errors from SRA identifiers that do **not** return metadata, for example, due to being private.
* Retry an error in prefetch via bash script in order to allow it to resume interrupted downloads.
* Name output FastQ files by `{EXP_ACC}_{RUN_ACC}*fastq.gz` instead of `{EXP_ACC}_{T*}*fastq.gz` for run id provenance
* [[#46](https://github.com/nf-core/fetchngs/issues/46)] - Bug in sra_ids_to_runinfo.py
* Added support for [DDBJ ids](https://www.ddbj.nig.ac.jp/index-e.html). See examples below:

| `DDBJ`        |
|---------------|
| PRJDB4176     |
| SAMD00114846  |
| DRA008156     |
| DRP004793     |
| DRR171822     |
| DRS090921     |
| DRX162434     |

## [[1.3](https://github.com/nf-core/fetchngs/releases/tag/1.3)] - 2021-09-15

### Enhancements & fixes

* Replaced Python `requests` with `urllib` to fetch ENA metadata

### Software dependencies

| Dependency  | Old version | New version |
|-------------|-------------|-------------|
| `python`    | 3.8.3       | 3.9.5       |

## [[1.2](https://github.com/nf-core/fetchngs/releases/tag/1.2)] - 2021-07-28

### Enhancements & fixes

* Updated pipeline template to [nf-core/tools 2.1](https://github.com/nf-core/tools/releases/tag/2.1)
* [[#26](https://github.com/nf-core/fetchngs/pull/26)] - Update broken EBI API URL

## [[1.1](https://github.com/nf-core/fetchngs/releases/tag/1.1)] - 2021-06-22

### Enhancements & fixes

* [[#12](https://github.com/nf-core/fetchngs/issues/12)] - Error when using singularity - /etc/resolv.conf doesn't exist in container
* Added `--sample_mapping_fields` parameter to create a separate `id_mappings.csv` and `multiqc_config.yml` with selected fields that can be used to rename samples in general and in [MultiQC](https://multiqc.info/docs/#bulk-sample-renaming)

## [[1.0](https://github.com/nf-core/fetchngs/releases/tag/1.0)] - 2021-06-08
>>>>>>> 3a66eebd

Initial release of nf-core/fetchngs, created with the [nf-core](https://nf-co.re/) template.

## Pipeline summary

Via a single file of ids, provided one-per-line the pipeline performs the following steps:

1. Resolve database ids back to appropriate experiment-level ids and to be compatible with the [ENA API](https://ena-docs.readthedocs.io/en/latest/retrieval/programmatic-access.html)
2. Fetch extensive id metadata including direct download links to FastQ files via ENA API
3. Download FastQ files in parallel via `curl` and perform `md5sum` check
4. Collate id metadata and paths to FastQ files in a single samplesheet

## Supported database ids

Currently, the following types of example identifiers are supported:

| `SRA`        | `ENA`        | `GEO`      |
|--------------|--------------|------------|
| SRR11605097  | ERR4007730   | GSM4432381 |
| SRX8171613   | ERX4009132   | GSE147507  |
| SRS6531847   | ERS4399630   |            |
| SAMN14689442 | SAMEA6638373 |            |
| SRP256957    | ERP120836    |            |
| SRA1068758   | ERA2420837   |            |
| PRJNA625551  | PRJEB37513   |            |<|MERGE_RESOLUTION|>--- conflicted
+++ resolved
@@ -3,12 +3,11 @@
 The format is based on [Keep a Changelog](https://keepachangelog.com/en/1.0.0/)
 and this project adheres to [Semantic Versioning](https://semver.org/spec/v2.0.0.html).
 
-<<<<<<< HEAD
-## v1.6dev - [date]
-=======
 ## [Unpublished Version / DEV]
 
 ### Enhancements & fixes
+
+* Updated pipeline template to [nf-core/tools 2.2](https://github.com/nf-core/tools/releases/tag/2.2)
 
 ## [[1.5](https://github.com/nf-core/fetchngs/releases/tag/1.5)] - 2021-12-01
 
@@ -69,7 +68,6 @@
 * Added `--sample_mapping_fields` parameter to create a separate `id_mappings.csv` and `multiqc_config.yml` with selected fields that can be used to rename samples in general and in [MultiQC](https://multiqc.info/docs/#bulk-sample-renaming)
 
 ## [[1.0](https://github.com/nf-core/fetchngs/releases/tag/1.0)] - 2021-06-08
->>>>>>> 3a66eebd
 
 Initial release of nf-core/fetchngs, created with the [nf-core](https://nf-co.re/) template.
 
