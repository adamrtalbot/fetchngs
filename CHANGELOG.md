--- conflicted
+++ resolved
@@ -3,14 +3,12 @@
 The format is based on [Keep a Changelog](https://keepachangelog.com/en/1.0.0/)
 and this project adheres to [Semantic Versioning](https://semver.org/spec/v2.0.0.html).
 
-<<<<<<< HEAD
-## v1.8dev - [date]
-=======
-## [Unpublished Version / DEV]
+## [[1.8](https://github.com/nf-core/fetchngs/releases/tag/1.8)] - 2022-11-07
 
 ### Enhancements & fixes
 
 - Fetch `SRR` and `DRR` metadata from ENA API instead of NCBI API to bypass frequent breaking changes
+- Updated pipeline template to [nf-core/tools 2.6](https://github.com/nf-core/tools/releases/tag/2.6)
 
 ## [[1.7](https://github.com/nf-core/fetchngs/releases/tag/1.7)] - 2022-07-01
 
@@ -105,7 +103,6 @@
 - Added `--sample_mapping_fields` parameter to create a separate `id_mappings.csv` and `multiqc_config.yml` with selected fields that can be used to rename samples in general and in [MultiQC](https://multiqc.info/docs/#bulk-sample-renaming)
 
 ## [[1.0](https://github.com/nf-core/fetchngs/releases/tag/1.0)] - 2021-06-08
->>>>>>> e4084fec
 
 Initial release of nf-core/fetchngs, created with the [nf-core](https://nf-co.re/) template.
 
