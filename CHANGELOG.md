--- conflicted
+++ resolved
@@ -3,27 +3,7 @@
 The format is based on [Keep a Changelog](https://keepachangelog.com/en/1.0.0/)
 and this project adheres to [Semantic Versioning](https://semver.org/spec/v2.0.0.html).
 
-<<<<<<< HEAD
-## [[1.10.1](https://github.com/nf-core/fetchngs/releases/tag/1.10.1)] - 2023-06-29
-
-### Credits
-
-Special thanks to the following for their contributions to the release:
-
-- [Sateesh Peri](https://github.com/sateeshperi)
-- [Edmund Miller](https://github.com/Emiller88)
-- [Maxime Garcia](https://github.com/maxulysse)
-
-Thank you to everyone else that has contributed by reporting bugs, enhancements or in any other way, shape or form.
-
-### Enhancements & fixes
-
-- [#166](https://github.com/nf-core/fetchngs/issues/175) - Add NF-TEST pipeline end-to-end tests for existing CI tests
-- [#184](https://github.com/nf-core/fetchngs/pull/184) Emits all files in workflow for testing and enabling workflow to be imported (not supported by Nextflow)
-- [#195](https://github.com/nf-core/fetchngs/pull/195) Separate configuration files for all modules
-=======
 ## dev - [date]
->>>>>>> 18acaf4b
 
 ## [[1.10.0](https://github.com/nf-core/fetchngs/releases/tag/1.10.0)] - 2023-05-16
 
