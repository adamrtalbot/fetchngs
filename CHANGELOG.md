# nf-core/fetchngs: Changelog

The format is based on [Keep a Changelog](https://keepachangelog.com/en/1.0.0/)
and this project adheres to [Semantic Versioning](https://semver.org/spec/v2.0.0.html).

<<<<<<< HEAD
## [Unpublished Version / DEV]

* Add support for run accessions not available on FTP via sra-tools.
* Retry an error in prefetch via bash script in order to allow it to resume interrupted downloads.
=======
## [[1.4](https://github.com/nf-core/fetchngs/releases/tag/1.4)] - 2021-10-25
>>>>>>> b40f9633

### Enhancements & fixes

* Convert pipeline to updated Nextflow DSL2 syntax for future adoption across nf-core
* Added a workflow to download FastQ files and to create samplesheets for ids from the [Synapse platform](https://www.synapse.org/) hosted by [Sage Bionetworks](https://sagebionetworks.org/).
* SRA identifiers not available for direct download via the ENA FTP will now be downloaded via sra-tools.
* Correctly handle errors from SRA identifiers that do **not** return metadata, for example, due to being private.
* [[#46](https://github.com/nf-core/fetchngs/issues/46)] - Bug in sra_ids_to_runinfo.py
* Added support for [DDBJ ids](https://www.ddbj.nig.ac.jp/index-e.html). See examples below:

| `DDBJ`        |
|---------------|
| PRJDB4176     |
| SAMD00114846  |
| DRA008156     |
| DRP004793     |
| DRR171822     |
| DRS090921     |
| DRX162434     |

## [[1.3](https://github.com/nf-core/fetchngs/releases/tag/1.3)] - 2021-09-15

### Enhancements & fixes

* Replaced Python `requests` with `urllib` to fetch ENA metadata

### Software dependencies

| Dependency  | Old version | New version |
|-------------|-------------|-------------|
| `python`    | 3.8.3       | 3.9.5       |

## [[1.2](https://github.com/nf-core/fetchngs/releases/tag/1.2)] - 2021-07-28

### Enhancements & fixes

* Updated pipeline template to [nf-core/tools 2.1](https://github.com/nf-core/tools/releases/tag/2.1)
* [[#26](https://github.com/nf-core/fetchngs/pull/26)] - Update broken EBI API URL

## [[1.1](https://github.com/nf-core/fetchngs/releases/tag/1.1)] - 2021-06-22

### Enhancements & fixes

* [[#12](https://github.com/nf-core/fetchngs/issues/12)] - Error when using singularity - /etc/resolv.conf doesn't exist in container
* Added `--sample_mapping_fields` parameter to create a separate `id_mappings.csv` and `multiqc_config.yml` with selected fields that can be used to rename samples in general and in [MultiQC](https://multiqc.info/docs/#bulk-sample-renaming)

## [[1.0](https://github.com/nf-core/fetchngs/releases/tag/1.0)] - 2021-06-08

Initial release of nf-core/fetchngs, created with the [nf-core](https://nf-co.re/) template.

## Pipeline summary

Via a single file of ids, provided one-per-line the pipeline performs the following steps:

1. Resolve database ids back to appropriate experiment-level ids and to be compatible with the [ENA API](https://ena-docs.readthedocs.io/en/latest/retrieval/programmatic-access.html)
2. Fetch extensive id metadata including direct download links to FastQ files via ENA API
3. Download FastQ files in parallel via `curl` and perform `md5sum` check
4. Collate id metadata and paths to FastQ files in a single samplesheet

## Supported database ids

Currently, the following types of example identifiers are supported:

| `SRA`        | `ENA`        | `GEO`      |
|--------------|--------------|------------|
| SRR11605097  | ERR4007730   | GSM4432381 |
| SRX8171613   | ERX4009132   | GSE147507  |
| SRS6531847   | ERS4399630   |            |
| SAMN14689442 | SAMEA6638373 |            |
| SRP256957    | ERP120836    |            |
| SRA1068758   | ERA2420837   |            |
| PRJNA625551  | PRJEB37513   |            |<|MERGE_RESOLUTION|>--- conflicted
+++ resolved
@@ -3,14 +3,7 @@
 The format is based on [Keep a Changelog](https://keepachangelog.com/en/1.0.0/)
 and this project adheres to [Semantic Versioning](https://semver.org/spec/v2.0.0.html).
 
-<<<<<<< HEAD
-## [Unpublished Version / DEV]
-
-* Add support for run accessions not available on FTP via sra-tools.
-* Retry an error in prefetch via bash script in order to allow it to resume interrupted downloads.
-=======
 ## [[1.4](https://github.com/nf-core/fetchngs/releases/tag/1.4)] - 2021-10-25
->>>>>>> b40f9633
 
 ### Enhancements & fixes
 
@@ -18,6 +11,7 @@
 * Added a workflow to download FastQ files and to create samplesheets for ids from the [Synapse platform](https://www.synapse.org/) hosted by [Sage Bionetworks](https://sagebionetworks.org/).
 * SRA identifiers not available for direct download via the ENA FTP will now be downloaded via sra-tools.
 * Correctly handle errors from SRA identifiers that do **not** return metadata, for example, due to being private.
+* Retry an error in prefetch via bash script in order to allow it to resume interrupted downloads.
 * [[#46](https://github.com/nf-core/fetchngs/issues/46)] - Bug in sra_ids_to_runinfo.py
 * Added support for [DDBJ ids](https://www.ddbj.nig.ac.jp/index-e.html). See examples below:
 
