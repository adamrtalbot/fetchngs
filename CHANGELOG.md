# nf-core/fetchngs: Changelog

The format is based on [Keep a Changelog](https://keepachangelog.com/en/1.0.0/)
and this project adheres to [Semantic Versioning](https://semver.org/spec/v2.0.0.html).

## [Unpublished Version / DEV]

### Credits

Special thanks to the following for their contributions to the release:

- [Alexandru Mizeranschi](https://github.com/nicolae06)
- [Alexander Blaessle](https://github.com/alexblaessle)
- [Sebastian Uhrig](https://github.com/suhrig)

Thank you to everyone else that has contributed by reporting bugs, enhancements or in any other way, shape or form.

### Enhancements & fixes

- [PR #238](https://github.com/nf-core/fetchngs/pull/238) - Resolved bug when prefetching large studies ([#236](https://github.com/nf-core/fetchngs/issues/236))
- [PR #241](https://github.com/nf-core/fetchngs/pull/241) - Download of big files time out and don't resume ([#169](https://github.com/nf-core/fetchngs/issues/169))
- [PR #242](https://github.com/nf-core/fetchngs/pull/242) - Template update for nf-core/tools v2.11
- [PR #243](https://github.com/nf-core/fetchngs/pull/243) - Fixes for [PR #238](https://github.com/nf-core/fetchngs/pull/238)
- [PR #246](https://github.com/nf-core/fetchngs/pull/246) - Handle dark/light mode for logo in GitHub README properly
<<<<<<< HEAD
- [PR #249](https://github.com/nf-core/fetchngs/pull/249) - Update modules which includes absolute paths for test data, making module level test compatible within the pipeline.
=======
- [PR #248](https://github.com/nf-core/fetchngs/pull/248) - Update pipeline level test data path to use mirror on s3
>>>>>>> ea0a0a39

### Software dependencies

| Dependency | Old version | New version |
| ---------- | ----------- | ----------- |
| `wget`     |             | 1.20.1      |

> **NB:** Dependency has been **updated** if both old and new version information is present.
>
> **NB:** Dependency has been **added** if just the new version information is present.
>
> **NB:** Dependency has been **removed** if new version information isn't present.

## [[1.11.0](https://github.com/nf-core/fetchngs/releases/tag/1.11.0)] - 2023-10-18

### Credits

Special thanks to the following for their contributions to the release:

- [Adam Talbot](https://github.com/adamrtalbot)
- [Edmund Miller](https://github.com/Emiller88)
- [Esha Joshi](https://github.com/ejseqera)
- [Harshil Patel](https://github.com/drpatelh)
- [Lukas Forer](https://github.com/lukfor)
- [James Fellows Yates](https://github.com/jfy133)
- [Maxime Garcia](https://github.com/maxulysse)
- [Rob Syme](https://github.com/robsyme)
- [Sateesh Peri](https://github.com/sateeshperi)
- [Sebastian Schönherr](https://github.com/seppinho)

Thank you to everyone else that has contributed by reporting bugs, enhancements or in any other way, shape or form.

### Enhancements & fixes

- [PR #188](https://github.com/nf-core/fetchngs/pull/188) - Use nf-test for all pipeline testing

## [[1.10.1](https://github.com/nf-core/fetchngs/releases/tag/1.10.1)] - 2023-10-08

### Credits

Special thanks to the following for their contributions to the release:

- [Adam Talbot](https://github.com/adamrtalbot)
- [Davide Carlson](https://github.com/davidecarlson)
- [Harshil Patel](https://github.com/drpatelh)
- [Maxime Garcia](https://github.com/maxulysse)
- [MCMandR](https://github.com/MCMandR)
- [Rob Syme](https://github.com/robsyme)

Thank you to everyone else that has contributed by reporting bugs, enhancements or in any other way, shape or form.

### Enhancements & fixes

- [#173](https://github.com/nf-core/fetchngs/issues/173) - Add compatibility for sralite files
- [PR #205](https://github.com/nf-core/fetchngs/pull/205) - Rename all local modules, workflows and remove `public_aws_ecr profile`
- [PR #206](https://github.com/nf-core/fetchngs/pull/206) - CI improvments and code cleanup
- [PR #208](https://github.com/nf-core/fetchngs/pull/208) - Template update with nf-core/tools 2.10

### Software dependencies

| Dependency  | Old version | New version |
| ----------- | ----------- | ----------- |
| `sra-tools` | 2.11.0      | 3.0.8       |

> **NB:** Dependency has been **updated** if both old and new version information is present.
>
> **NB:** Dependency has been **added** if just the new version information is present.
>
> **NB:** Dependency has been **removed** if new version information isn't present.

## [[1.10.0](https://github.com/nf-core/fetchngs/releases/tag/1.10.0)] - 2023-05-16

### Credits

Special thanks to the following for their contributions to the release:

- [Adam Talbot](https://github.com/adamrtalbot)
- [Esha Joshi](https://github.com/ejseqera)
- [Maxime Garcia](https://github.com/maxulysse)
- [Moritz E. Beber](https://github.com/Midnighter)
- [Rob Syme](https://github.com/robsyme)
- [sirclockalot](https://github.com/sirclockalot)

Thank you to everyone else that has contributed by reporting bugs, enhancements or in any other way, shape or form.

### Enhancements & fixes

- [#85](https://github.com/nf-core/fetchngs/issues/85) - Not able to fetch metadata for ERR ids associated with ArrayExpress
- [#104](https://github.com/nf-core/fetchngs/issues/104) - Add support back in for [GEO IDs](https://www.ncbi.nlm.nih.gov/geo) (removed in v1.7)
- [#129](https://github.com/nf-core/fetchngs/issues/129) - Pipeline is working with SRA run ids but failing with corresponding Biosample ids
- [#138](https://github.com/nf-core/fetchngs/issues/138) - Add support for downloading protected dbGAP data using a JWT file
- [#144](https://github.com/nf-core/fetchngs/issues/144) - Add support to download 10X Genomics data
- [PR #140](https://github.com/nf-core/fetchngs/pull/140) - Bumped modules version to allow for sratools download of sralite format files
- [PR #147](https://github.com/nf-core/fetchngs/pull/147) - Updated pipeline template to [nf-core/tools 2.8](https://github.com/nf-core/tools/releases/tag/2.8)
- [PR #148](https://github.com/nf-core/fetchngs/pull/148) - Fix default metadata fields for ENA API v2.0
- [PR #150](https://github.com/nf-core/fetchngs/pull/150) - Add infrastructure and CI for multi-cloud full-sized tests run via Nextflow Tower
- [PR #157](https://github.com/nf-core/fetchngs/pull/157) - Add `public_aws_ecr.config` to source mulled containers when using `public.ecr.aws` Docker Biocontainer registry

### Software dependencies

| Dependency      | Old version | New version |
| --------------- | ----------- | ----------- |
| `synapseclient` | 2.6.0       | 2.7.1       |

> **NB:** Dependency has been **updated** if both old and new version information is present.
>
> **NB:** Dependency has been **added** if just the new version information is present.
>
> **NB:** Dependency has been **removed** if new version information isn't present.

## [[1.9](https://github.com/nf-core/fetchngs/releases/tag/1.9)] - 2022-12-21

### Enhancements & fixes

- Bumped minimum Nextflow version from `21.10.3` -> `22.10.1`
- Updated pipeline template to [nf-core/tools 2.7.2](https://github.com/nf-core/tools/releases/tag/2.7.2)
- Added support for generating nf-core/atacseq compatible samplesheets
- Added `--nf_core_rnaseq_strandedness` parameter to specify value for `strandedness` entry added to samplesheet created when using `--nf_core_pipeline rnaseq`. The default is `auto` which can be used with nf-core/rnaseq v3.10 onwards to auto-detect strandedness during the pipeline execution.

## [[1.8](https://github.com/nf-core/fetchngs/releases/tag/1.8)] - 2022-11-08

### Enhancements & fixes

- [#111](https://github.com/nf-core/fetchngs/issues/111) - Change input mimetype to csv
- [#114](https://github.com/nf-core/fetchngs/issues/114) - Final samplesheet is not created when `--skip_fastq_download` is provided
- [#118](https://github.com/nf-core/fetchngs/issues/118) - Allow input pattern validation for csv/tsv/txt
- [#119](https://github.com/nf-core/fetchngs/issues/119) - `--force_sratools_download` results in different fastq names compared to FTP download
- [#121](https://github.com/nf-core/fetchngs/issues/121) - Add `tower.yml` to render samplesheet as Report in Tower
- Fetch `SRR` and `DRR` metadata from ENA API instead of NCBI API to bypass frequent breaking changes
- Updated pipeline template to [nf-core/tools 2.6](https://github.com/nf-core/tools/releases/tag/2.6)

## [[1.7](https://github.com/nf-core/fetchngs/releases/tag/1.7)] - 2022-07-01

### :warning: Major enhancements

Support for GEO ids has been dropped in this release due to breaking changes introduced in the NCBI API. For more detailed information please see [this PR](https://github.com/nf-core/fetchngs/pull/102).

As a workaround, if you have a GEO accession you can directly download a text file containing the appropriate SRA ids to pass to the pipeline:

- Search for your GEO accession on [GEO](https://www.ncbi.nlm.nih.gov/geo)
- Click `SRA Run Selector` at the bottom of the GEO accession page
- Select the desired samples in the `SRA Run Selector` and then download the `Accession List`

This downloads a text file called `SRR_Acc_List.txt` that can be directly provided to the pipeline e.g. `--input SRR_Acc_List.txt`.

### Enhancements & fixes

- [#97](https://github.com/nf-core/fetchngs/pull/97) - Add support for generating nf-core/taxprofiler compatible samplesheets.
- [#99](https://github.com/nf-core/fetchngs/issues/99) - SRA_IDS_TO_RUNINFO fails due to bad request
- Add `enum` field for `--nf_core_pipeline` to parameter schema so only accept supported pipelines are accepted

## [[1.6](https://github.com/nf-core/fetchngs/releases/tag/1.6)] - 2022-05-17

- [#57](https://github.com/nf-core/fetchngs/pull/57) - fetchngs fails if FTP is blocked
- [#89](https://github.com/nf-core/fetchngs/pull/89) - Improve detection and usage of the NCBI user settings by using the standardized sra-tools modules from nf-core.
- [#93](https://github.com/nf-core/fetchngs/pull/93) - Adjust modules configuration to respect the `publish_dir_mode` parameter.
- [[nf-core/rnaseq#764](https://github.com/nf-core/rnaseq/issues/764)] - Test fails when using GCP due to missing tools in the basic biocontainer
- Updated pipeline template to [nf-core/tools 2.4.1](https://github.com/nf-core/tools/releases/tag/2.4.1)

### Software dependencies

| Dependency      | Old version | New version |
| --------------- | ----------- | ----------- |
| `synapseclient` | 2.4.0       | 2.6.0       |

## [[1.5](https://github.com/nf-core/fetchngs/releases/tag/1.5)] - 2021-12-01

- Finish porting the pipeline to the updated Nextflow DSL2 syntax adopted on nf-core/modules
  - Bump minimum Nextflow version from `21.04.0` -> `21.10.3`
  - Removed `--publish_dir_mode` as it is no longer required for the new syntax

### Enhancements & fixes

## [[1.4](https://github.com/nf-core/fetchngs/releases/tag/1.4)] - 2021-11-09

### Enhancements & fixes

- Convert pipeline to updated Nextflow DSL2 syntax for future adoption across nf-core
- Added a workflow to download FastQ files and to create samplesheets for ids from the [Synapse platform](https://www.synapse.org/) hosted by [Sage Bionetworks](https://sagebionetworks.org/).
- SRA identifiers not available for direct download via the ENA FTP will now be downloaded via [`sra-tools`](https://github.com/ncbi/sra-tools).
- Added `--force_sratools_download` parameter to preferentially download all FastQ files via `sra-tools` instead of ENA FTP.
- Correctly handle errors from SRA identifiers that do **not** return metadata, for example, due to being private.
- Retry an error in prefetch via bash script in order to allow it to resume interrupted downloads.
- Name output FastQ files by `{EXP_ACC}_{RUN_ACC}*fastq.gz` instead of `{EXP_ACC}_{T*}*fastq.gz` for run id provenance
- [[#46](https://github.com/nf-core/fetchngs/issues/46)] - Bug in sra_ids_to_runinfo.py
- Added support for [DDBJ ids](https://www.ddbj.nig.ac.jp/index-e.html). See examples below:

| `DDBJ`       |
| ------------ |
| PRJDB4176    |
| SAMD00114846 |
| DRA008156    |
| DRP004793    |
| DRR171822    |
| DRS090921    |
| DRX162434    |

## [[1.3](https://github.com/nf-core/fetchngs/releases/tag/1.3)] - 2021-09-15

### Enhancements & fixes

- Replaced Python `requests` with `urllib` to fetch ENA metadata

### Software dependencies

| Dependency | Old version | New version |
| ---------- | ----------- | ----------- |
| `python`   | 3.8.3       | 3.9.5       |

## [[1.2](https://github.com/nf-core/fetchngs/releases/tag/1.2)] - 2021-07-28

### Enhancements & fixes

- Updated pipeline template to [nf-core/tools 2.1](https://github.com/nf-core/tools/releases/tag/2.1)
- [[#26](https://github.com/nf-core/fetchngs/pull/26)] - Update broken EBI API URL

## [[1.1](https://github.com/nf-core/fetchngs/releases/tag/1.1)] - 2021-06-22

### Enhancements & fixes

- [[#12](https://github.com/nf-core/fetchngs/issues/12)] - Error when using singularity - /etc/resolv.conf doesn't exist in container
- Added `--sample_mapping_fields` parameter to create a separate `id_mappings.csv` and `multiqc_config.yml` with selected fields that can be used to rename samples in general and in [MultiQC](https://multiqc.info/docs/#bulk-sample-renaming)

## [[1.0](https://github.com/nf-core/fetchngs/releases/tag/1.0)] - 2021-06-08

Initial release of nf-core/fetchngs, created with the [nf-core](https://nf-co.re/) template.

## Pipeline summary

Via a single file of ids, provided one-per-line the pipeline performs the following steps:

1. Resolve database ids back to appropriate experiment-level ids and to be compatible with the [ENA API](https://ena-docs.readthedocs.io/en/latest/retrieval/programmatic-access.html)
2. Fetch extensive id metadata including direct download links to FastQ files via ENA API
3. Download FastQ files in parallel via `curl` and perform `md5sum` check
4. Collate id metadata and paths to FastQ files in a single samplesheet

## Supported database ids

Currently, the following types of example identifiers are supported:

| `SRA`        | `ENA`        | `GEO`      |
| ------------ | ------------ | ---------- |
| SRR11605097  | ERR4007730   | GSM4432381 |
| SRX8171613   | ERX4009132   | GSE147507  |
| SRS6531847   | ERS4399630   |            |
| SAMN14689442 | SAMEA6638373 |            |
| SRP256957    | ERP120836    |            |
| SRA1068758   | ERA2420837   |            |
| PRJNA625551  | PRJEB37513   |            |<|MERGE_RESOLUTION|>--- conflicted
+++ resolved
@@ -22,11 +22,8 @@
 - [PR #242](https://github.com/nf-core/fetchngs/pull/242) - Template update for nf-core/tools v2.11
 - [PR #243](https://github.com/nf-core/fetchngs/pull/243) - Fixes for [PR #238](https://github.com/nf-core/fetchngs/pull/238)
 - [PR #246](https://github.com/nf-core/fetchngs/pull/246) - Handle dark/light mode for logo in GitHub README properly
-<<<<<<< HEAD
+- [PR #248](https://github.com/nf-core/fetchngs/pull/248) - Update pipeline level test data path to use mirror on s3
 - [PR #249](https://github.com/nf-core/fetchngs/pull/249) - Update modules which includes absolute paths for test data, making module level test compatible within the pipeline.
-=======
-- [PR #248](https://github.com/nf-core/fetchngs/pull/248) - Update pipeline level test data path to use mirror on s3
->>>>>>> ea0a0a39
 
 ### Software dependencies
 
