--- conflicted
+++ resolved
@@ -51,11 +51,8 @@
 - [PR #288](https://github.com/nf-core/fetchngs/pull/288) - Update Github Action to run full-sized test for all 3 download methods
 - [PR #290](https://github.com/nf-core/fetchngs/pull/290) - Remove mentions of deprecated Synapse functionality in pipeline
 - [PR #294](https://github.com/nf-core/fetchngs/pull/294) - Replace mermaid diagram with subway map
-<<<<<<< HEAD
+- [PR #295](https://github.com/nf-core/fetchngs/pull/295) - Be less stringent with test expectations for CI
 - [PR #296](https://github.com/nf-core/fetchngs/pull/296) - Remove params.outdir from tests where required and update snapshots
-=======
-- [PR #295](https://github.com/nf-core/fetchngs/pull/295) - Be less stringent with test expectations for CI
->>>>>>> 89e37169
 
 ### Software dependencies
 
