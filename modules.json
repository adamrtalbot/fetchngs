{
    "name": "nf-core/fetchngs",
    "homePage": "https://github.com/nf-core/fetchngs",
    "repos": {
        "https://github.com/nf-core/modules.git": {
            "modules": {
                "nf-core": {
                    "custom/dumpsoftwareversions": {
                        "branch": "master",
<<<<<<< HEAD
                        "git_sha": "76cc4938c1f6ea5c7d83fed1eeffc146787f9543",
=======
                        "git_sha": "7101db4432d3268b7fcb5b8f75fa0a022dc5561b",
>>>>>>> f6a0d618
                        "installed_by": ["modules"]
                    },
                    "custom/sratoolsncbisettings": {
                        "branch": "master",
                        "git_sha": "c8e35eb2055c099720a75538d1b8adb3fb5a464c",
                        "installed_by": ["fastq_download_prefetch_fasterqdump_sratools"]
                    },
                    "sratools/fasterqdump": {
                        "branch": "master",
<<<<<<< HEAD
                        "git_sha": "f2d63bd5b68925f98f572eed70993d205cc694b7",
                        "installed_by": ["modules"]
=======
                        "git_sha": "10cb20f6a130d104fef335a8290f3ffce650f28d",
                        "installed_by": ["fastq_download_prefetch_fasterqdump_sratools"]
                    },
                    "sratools/prefetch": {
                        "branch": "master",
                        "git_sha": "cded1570b7cb0ea128a5c89dd6ec3a62035c1526",
                        "installed_by": ["fastq_download_prefetch_fasterqdump_sratools"]
                    }
                }
            },
            "subworkflows": {
                "nf-core": {
                    "fastq_download_prefetch_fasterqdump_sratools": {
                        "branch": "master",
                        "git_sha": "ca2bf9212707e83717934ec6c5d4cab42b39ca69",
                        "installed_by": ["subworkflows"]
>>>>>>> f6a0d618
                    }
                }
            }
        }
    }
}<|MERGE_RESOLUTION|>--- conflicted
+++ resolved
@@ -7,11 +7,7 @@
                 "nf-core": {
                     "custom/dumpsoftwareversions": {
                         "branch": "master",
-<<<<<<< HEAD
                         "git_sha": "76cc4938c1f6ea5c7d83fed1eeffc146787f9543",
-=======
-                        "git_sha": "7101db4432d3268b7fcb5b8f75fa0a022dc5561b",
->>>>>>> f6a0d618
                         "installed_by": ["modules"]
                     },
                     "custom/sratoolsncbisettings": {
@@ -21,10 +17,6 @@
                     },
                     "sratools/fasterqdump": {
                         "branch": "master",
-<<<<<<< HEAD
-                        "git_sha": "f2d63bd5b68925f98f572eed70993d205cc694b7",
-                        "installed_by": ["modules"]
-=======
                         "git_sha": "10cb20f6a130d104fef335a8290f3ffce650f28d",
                         "installed_by": ["fastq_download_prefetch_fasterqdump_sratools"]
                     },
@@ -41,7 +33,6 @@
                         "branch": "master",
                         "git_sha": "ca2bf9212707e83717934ec6c5d4cab42b39ca69",
                         "installed_by": ["subworkflows"]
->>>>>>> f6a0d618
                     }
                 }
             }
