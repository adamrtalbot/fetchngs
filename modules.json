--- conflicted
+++ resolved
@@ -23,11 +23,7 @@
                     },
                     "untar": {
                         "branch": "master",
-<<<<<<< HEAD
-                        "git_sha": "b7ebe95761cd389603f9cc0e0dc384c0f663815a",
-=======
                         "git_sha": "5caf7640a9ef1d18d765d55339be751bb0969dfa",
->>>>>>> 755ca355
                         "installed_by": ["modules"]
                     }
                 }
