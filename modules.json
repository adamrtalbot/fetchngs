{
    "name": "nf-core/fetchngs",
    "homePage": "https://github.com/nf-core/fetchngs",
    "repos": {
        "nf-core/modules": {
            "custom/dumpsoftwareversions": {
<<<<<<< HEAD
                "git_sha": "20d8250d9f39ddb05dfb437603aaf99b5c0b2b41"
=======
                "git_sha": "e745e167c1020928ef20ea1397b6b4d230681b4d"
            },
            "fastqc": {
                "git_sha": "e745e167c1020928ef20ea1397b6b4d230681b4d"
            },
            "multiqc": {
                "git_sha": "e745e167c1020928ef20ea1397b6b4d230681b4d"
>>>>>>> 2e62a048
            }
        }
    }
}<|MERGE_RESOLUTION|>--- conflicted
+++ resolved
@@ -4,17 +4,7 @@
     "repos": {
         "nf-core/modules": {
             "custom/dumpsoftwareversions": {
-<<<<<<< HEAD
-                "git_sha": "20d8250d9f39ddb05dfb437603aaf99b5c0b2b41"
-=======
                 "git_sha": "e745e167c1020928ef20ea1397b6b4d230681b4d"
-            },
-            "fastqc": {
-                "git_sha": "e745e167c1020928ef20ea1397b6b4d230681b4d"
-            },
-            "multiqc": {
-                "git_sha": "e745e167c1020928ef20ea1397b6b4d230681b4d"
->>>>>>> 2e62a048
             }
         }
     }
