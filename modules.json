{
    "name": "nf-core/fetchngs",
    "homePage": "https://github.com/nf-core/fetchngs",
    "repos": {
        "https://github.com/nf-core/modules.git": {
            "modules": {
                "nf-core": {
                    "custom/dumpsoftwareversions": {
                        "branch": "master",
<<<<<<< HEAD
                        "git_sha": "c8e35eb2055c099720a75538d1b8adb3fb5a464c",
                        "installed_by": ["modules"]
=======
                        "git_sha": "8022c68e7403eecbd8ba9c49496f69f8c49d50f0"
>>>>>>> e3d1a4cc
                    },
                    "custom/sratoolsncbisettings": {
                        "branch": "master",
                        "git_sha": "c8e35eb2055c099720a75538d1b8adb3fb5a464c",
                        "installed_by": ["modules"]
                    },
                    "sratools/fasterqdump": {
                        "branch": "master",
                        "git_sha": "03711bcb7fa2a7088eb54abb1fca326d30e602c2"
                    },
                    "sratools/prefetch": {
                        "branch": "master",
                        "git_sha": "c8e35eb2055c099720a75538d1b8adb3fb5a464c",
                        "installed_by": ["modules"]
                    }
                }
            },
            "subworkflows": {
                "nf-core": {
                    "fastq_download_prefetch_fasterqdump_sratools": {
                        "branch": "master",
                        "git_sha": "03711bcb7fa2a7088eb54abb1fca326d30e602c2"
                    }
                }
            }
        }
    }
}<|MERGE_RESOLUTION|>--- conflicted
+++ resolved
@@ -7,12 +7,8 @@
                 "nf-core": {
                     "custom/dumpsoftwareversions": {
                         "branch": "master",
-<<<<<<< HEAD
                         "git_sha": "c8e35eb2055c099720a75538d1b8adb3fb5a464c",
                         "installed_by": ["modules"]
-=======
-                        "git_sha": "8022c68e7403eecbd8ba9c49496f69f8c49d50f0"
->>>>>>> e3d1a4cc
                     },
                     "custom/sratoolsncbisettings": {
                         "branch": "master",
