//
// This file holds several functions specific to the main.nf workflow in the nf-core/fetchngs pipeline
//

import nextflow.Nextflow

class WorkflowMain {

    //
    // Citation string for pipeline
    //
    public static String citation(workflow) {
        return "If you use ${workflow.manifest.name} for your analysis please cite:\n\n" +
            "* The pipeline\n" +
            "  https://doi.org/10.5281/zenodo.5070524\n\n" +
            "* The nf-core framework\n" +
            "  https://doi.org/10.1038/s41587-020-0439-x\n\n" +
            "* Software dependencies\n" +
            "  https://github.com/${workflow.manifest.name}/blob/master/CITATIONS.md"
    }

<<<<<<< HEAD
=======
    //
    // Generate help string
    //
    public static String help(workflow, params) {
        def command = "nextflow run ${workflow.manifest.name} --input ids.csv -profile docker"
        def help_string = ''
        help_string += NfcoreTemplate.logo(workflow, params.monochrome_logs)
        help_string += NfcoreSchema.paramsHelp(workflow, params, command)
        help_string += '\n' + citation(workflow) + '\n'
        help_string += NfcoreTemplate.dashedLine(params.monochrome_logs)
        return help_string
    }

    //
    // Generate parameter summary log string
    //
    public static String paramsSummaryLog(workflow, params) {
        def summary_log = ''
        summary_log += NfcoreTemplate.logo(workflow, params.monochrome_logs)
        summary_log += NfcoreSchema.paramsSummaryLog(workflow, params)
        summary_log += '\n' + citation(workflow) + '\n'
        summary_log += NfcoreTemplate.dashedLine(params.monochrome_logs)
        return summary_log
    }
>>>>>>> 31fbb80c

    //
    // Validate parameters and print summary to screen
    //
    public static void initialise(workflow, params, log) {
<<<<<<< HEAD
=======

        // Print help to screen if required
        if (params.help) {
            log.info help(workflow, params)
            System.exit(0)
        }
>>>>>>> 31fbb80c

        // Print workflow version and exit on --version
        if (params.version) {
            String workflow_version = NfcoreTemplate.version(workflow)
            log.info "${workflow.manifest.name} ${workflow_version}"
            System.exit(0)
        }

        // Check that a -profile or Nextflow config has been provided to run the pipeline
        NfcoreTemplate.checkConfigProvided(workflow, log)

        // Check that conda channels are set-up correctly
        if (workflow.profile.tokenize(',').intersect(['conda', 'mamba']).size() >= 1) {
            Utils.checkCondaChannels(log)
        }

        // Check AWS batch settings
        NfcoreTemplate.awsBatch(workflow, params)

        // Check input has been provided
        if (!params.input) {
            Nextflow.error("Please provide an input file containing ids to the pipeline - one per line e.g. '--input ids.csv'")
        }

        // Check valid input_type has been provided
        def input_types = ['sra', 'synapse']
        if (!input_types.contains(params.input_type)) {
            Nextflow.error("Invalid option: '${params.input_type}'. Valid options for '--input_type': ${input_types.join(', ')}.")
        }
    }

    // Check if input ids are from the SRA
    public static Boolean isSraId(input) {
        def is_sra = false
        def total_ids = 0
        def no_match_ids = []
        def pattern = /^(((SR|ER|DR)[APRSX])|(SAM(N|EA|D))|(PRJ(NA|EB|DB))|(GS[EM]))(\d+)$/
        input.eachLine { line ->
            total_ids += 1
            if (!(line =~ pattern)) {
                no_match_ids << line
            }
        }

        def num_match = total_ids - no_match_ids.size()
        if (num_match > 0) {
            if (num_match == total_ids) {
                is_sra = true
            } else {
                Nextflow.error("Mixture of ids provided via --input: ${no_match_ids.join(', ')}\nPlease provide either SRA / ENA / GEO / DDBJ or Synapse ids!")
            }
        }
        return is_sra
    }

    // Check if input ids are from the Synapse platform
    public static Boolean isSynapseId(input) {
        def is_synapse = false
        def total_ids = 0
        def no_match_ids = []
        def pattern = /^syn\d{8}$/
        input.eachLine { line ->
            total_ids += 1
            if (!(line =~ pattern)) {
                no_match_ids << line
            }
        }

        def num_match = total_ids - no_match_ids.size()
        if (num_match > 0) {
            if (num_match == total_ids) {
                is_synapse = true
            } else {
                Nextflow.error("Mixture of ids provided via --input: ${no_match_ids.join(', ')}\nPlease provide either SRA / ENA / GEO / DDBJ or Synapse ids!")
            }
        }
        return is_synapse
    }
}<|MERGE_RESOLUTION|>--- conflicted
+++ resolved
@@ -19,47 +19,11 @@
             "  https://github.com/${workflow.manifest.name}/blob/master/CITATIONS.md"
     }
 
-<<<<<<< HEAD
-=======
-    //
-    // Generate help string
-    //
-    public static String help(workflow, params) {
-        def command = "nextflow run ${workflow.manifest.name} --input ids.csv -profile docker"
-        def help_string = ''
-        help_string += NfcoreTemplate.logo(workflow, params.monochrome_logs)
-        help_string += NfcoreSchema.paramsHelp(workflow, params, command)
-        help_string += '\n' + citation(workflow) + '\n'
-        help_string += NfcoreTemplate.dashedLine(params.monochrome_logs)
-        return help_string
-    }
-
-    //
-    // Generate parameter summary log string
-    //
-    public static String paramsSummaryLog(workflow, params) {
-        def summary_log = ''
-        summary_log += NfcoreTemplate.logo(workflow, params.monochrome_logs)
-        summary_log += NfcoreSchema.paramsSummaryLog(workflow, params)
-        summary_log += '\n' + citation(workflow) + '\n'
-        summary_log += NfcoreTemplate.dashedLine(params.monochrome_logs)
-        return summary_log
-    }
->>>>>>> 31fbb80c
 
     //
     // Validate parameters and print summary to screen
     //
     public static void initialise(workflow, params, log) {
-<<<<<<< HEAD
-=======
-
-        // Print help to screen if required
-        if (params.help) {
-            log.info help(workflow, params)
-            System.exit(0)
-        }
->>>>>>> 31fbb80c
 
         // Print workflow version and exit on --version
         if (params.version) {
