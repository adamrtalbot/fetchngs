//
// This file holds several functions specific to the main.nf workflow in the nf-core/fetchngs pipeline
//

class WorkflowMain {

    //
    // Citation string for pipeline
    //
    public static String citation(workflow) {
        return "If you use ${workflow.manifest.name} for your analysis please cite:\n\n" +
            "* The pipeline\n" +
            "  https://doi.org/10.5281/zenodo.5070524\n\n" +
            "* The nf-core framework\n" +
            "  https://doi.org/10.1038/s41587-020-0439-x\n\n" +
            "* Software dependencies\n" +
            "  https://github.com/${workflow.manifest.name}/blob/master/CITATIONS.md"
    }

    //
    // Print help to screen if required
    //
    public static String help(workflow, params, log) {
        def command = "nextflow run ${workflow.manifest.name} --input ids.txt -profile docker"
        def help_string = ''
        help_string += NfcoreTemplate.logo(workflow, params.monochrome_logs)
        help_string += NfcoreSchema.paramsHelp(workflow, params, command)
        help_string += '\n' + citation(workflow) + '\n'
        help_string += NfcoreTemplate.dashedLine(params.monochrome_logs)
        return help_string
    }

    //
    // Print parameter summary log to screen
    //
    public static String paramsSummaryLog(workflow, params, log) {
        def summary_log = ''
        summary_log += NfcoreTemplate.logo(workflow, params.monochrome_logs)
        summary_log += NfcoreSchema.paramsSummaryLog(workflow, params)
        summary_log += '\n' + citation(workflow) + '\n'
        summary_log += NfcoreTemplate.dashedLine(params.monochrome_logs)
        return summary_log
    }

    //
    // Validate parameters and print summary to screen
    //
    public static void initialise(workflow, params, log) {

        // Print help to screen if required
        if (params.help) {
            log.info help(workflow, params, log)
            System.exit(0)
        }

        // Validate workflow parameters via the JSON schema
        if (params.validate_params) {
            NfcoreSchema.validateParameters(workflow, params, log)
        }

        // Print parameter summary log to screen

        log.info paramsSummaryLog(workflow, params, log)

        // Check that a -profile or Nextflow config has been provided to run the pipeline
        NfcoreTemplate.checkConfigProvided(workflow, log)

        // Check that conda channels are set-up correctly
        if (params.enable_conda) {
            Utils.checkCondaChannels(log)
        }

        // Check AWS batch settings
        NfcoreTemplate.awsBatch(workflow, params)

        // Check input has been provided
        if (!params.input) {
            log.error "Please provide an input file containing ids to the pipeline - one per line e.g. '--input ids.txt'"
            System.exit(1)
        }

        // Check valid input_type has been provided
        def input_types = ['sra', 'synapse']
        if (!input_types.contains(params.input_type)) {
            log.error "Invalid option: '${params.input_type}'. Valid options for '--input_type': ${input_types.join(', ')}."
            System.exit(1)
        }
    }
<<<<<<< HEAD
    //
    // Get attribute from genome config file e.g. fasta
    //
    public static Object getGenomeAttribute(params, attribute) {
        if (params.genomes && params.genome && params.genomes.containsKey(params.genome)) {
            if (params.genomes[ params.genome ].containsKey(attribute)) {
                return params.genomes[ params.genome ][ attribute ]
            }
        }
        return null
=======

    // Check if input ids are from the SRA
    public static Boolean isSraId(input, log) {
        def is_sra = false
        def total_ids = 0
        def no_match_ids = []
        def pattern = /^(((SR|ER|DR)[APRSX])|(SAM(N|EA|D))|(PRJ(NA|EB|DB))|(GS[EM]))(\d+)$/
        input.eachLine { line ->
            total_ids += 1
            if (!(line =~ pattern)) {
                no_match_ids << line
            }
        }

        def num_match = total_ids - no_match_ids.size()
        if (num_match > 0) {
            if (num_match == total_ids) {
                is_sra = true
            } else {
                log.error "Mixture of ids provided via --input: ${no_match_ids.join(', ')}\nPlease provide either SRA / ENA / DDBJ or Synapse ids!"
                System.exit(1)
            }
        }
        return is_sra
    }

    // Check if input ids are from the Synapse platform
    public static Boolean isSynapseId(input, log) {
        def is_synapse = false
        def total_ids = 0
        def no_match_ids = []
        def pattern = /^syn\d{8}$/
        input.eachLine { line ->
            total_ids += 1
            if (!(line =~ pattern)) {
                no_match_ids << line
            }
        }

        def num_match = total_ids - no_match_ids.size()
        if (num_match > 0) {
            if (num_match == total_ids) {
                is_synapse = true
            } else {
                log.error "Mixture of ids provided via --input: ${no_match_ids.join(', ')}\nPlease provide either SRA / ENA / DDBJ or Synapse ids!"
                System.exit(1)
            }
        }
        return is_synapse
>>>>>>> e4084fec
    }
}<|MERGE_RESOLUTION|>--- conflicted
+++ resolved
@@ -86,18 +86,6 @@
             System.exit(1)
         }
     }
-<<<<<<< HEAD
-    //
-    // Get attribute from genome config file e.g. fasta
-    //
-    public static Object getGenomeAttribute(params, attribute) {
-        if (params.genomes && params.genome && params.genomes.containsKey(params.genome)) {
-            if (params.genomes[ params.genome ].containsKey(attribute)) {
-                return params.genomes[ params.genome ][ attribute ]
-            }
-        }
-        return null
-=======
 
     // Check if input ids are from the SRA
     public static Boolean isSraId(input, log) {
@@ -147,6 +135,5 @@
             }
         }
         return is_synapse
->>>>>>> e4084fec
     }
 }