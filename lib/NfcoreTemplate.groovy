//
// This file holds several functions used within the nf-core pipeline template.
//

import org.yaml.snakeyaml.Yaml

class NfcoreTemplate {

    //
    // Check AWS Batch related parameters have been specified correctly
    //
    public static void awsBatch(workflow, params) {
        if (workflow.profile.contains('awsbatch')) {
            // Check params.awsqueue and params.awsregion have been set if running on AWSBatch
            assert (params.awsqueue && params.awsregion) : "Specify correct --awsqueue and --awsregion parameters on AWSBatch!"
            // Check outdir paths to be S3 buckets if running on AWSBatch
            assert params.outdir.startsWith('s3:')       : "Outdir not on S3 - specify S3 Bucket to run on AWSBatch!"
        }
    }

    //
    //  Warn if a -profile or Nextflow config has not been provided to run the pipeline
    //
    public static void checkConfigProvided(workflow, log) {
        if (workflow.profile == 'standard' && workflow.configFiles.size() <= 1) {
            log.warn "[$workflow.manifest.name] You are attempting to run the pipeline without any custom configuration!\n\n" +
                    "This will be dependent on your local compute environment but can be achieved via one or more of the following:\n" +
                    "   (1) Using an existing pipeline profile e.g. `-profile docker` or `-profile singularity`\n" +
                    "   (2) Using an existing nf-core/configs for your Institution e.g. `-profile crick` or `-profile uppmax`\n" +
                    "   (3) Using your own local custom config e.g. `-c /path/to/your/custom.config`\n\n" +
                    "Please refer to the quick start section and usage docs for the pipeline.\n "
        }
    }

    //
    // Generate version string
    //
    public static String version(workflow) {
        String version_string = ""

        if (workflow.manifest.version) {
            def prefix_v = workflow.manifest.version[0] != 'v' ? 'v' : ''
            version_string += "${prefix_v}${workflow.manifest.version}"
        }

        if (workflow.commitId) {
            def git_shortsha = workflow.commitId.substring(0, 7)
            version_string += "-g${git_shortsha}"
        }

        return version_string
    }

    //
    // Construct and send completion email
    //
    public static void email(workflow, params, summary_params, projectDir, log) {

        // Set up the e-mail variables
        def subject = "[$workflow.manifest.name] Successful: $workflow.runName"
        if (!workflow.success) {
            subject = "[$workflow.manifest.name] FAILED: $workflow.runName"
        }

        def summary = [:]
        for (group in summary_params.keySet()) {
            summary << summary_params[group]
        }

        def misc_fields = [:]
        misc_fields['Date Started']              = workflow.start
        misc_fields['Date Completed']            = workflow.complete
        misc_fields['Pipeline script file path'] = workflow.scriptFile
        misc_fields['Pipeline script hash ID']   = workflow.scriptId
        if (workflow.repository) misc_fields['Pipeline repository Git URL']    = workflow.repository
        if (workflow.commitId)   misc_fields['Pipeline repository Git Commit'] = workflow.commitId
        if (workflow.revision)   misc_fields['Pipeline Git branch/tag']        = workflow.revision
        misc_fields['Nextflow Version']           = workflow.nextflow.version
        misc_fields['Nextflow Build']             = workflow.nextflow.build
        misc_fields['Nextflow Compile Timestamp'] = workflow.nextflow.timestamp

        def email_fields = [:]
        email_fields['version']      = NfcoreTemplate.version(workflow)
        email_fields['runName']      = workflow.runName
        email_fields['success']      = workflow.success
        email_fields['dateComplete'] = workflow.complete
        email_fields['duration']     = workflow.duration
        email_fields['exitStatus']   = workflow.exitStatus
        email_fields['errorMessage'] = (workflow.errorMessage ?: 'None')
        email_fields['errorReport']  = (workflow.errorReport ?: 'None')
        email_fields['commandLine']  = workflow.commandLine
        email_fields['projectDir']   = workflow.projectDir
        email_fields['summary']      = summary << misc_fields

        // Check if we are only sending emails on failure
        def email_address = params.email
        if (!params.email && params.email_on_fail && !workflow.success) {
            email_address = params.email_on_fail
        }

        // Render the TXT template
        def engine       = new groovy.text.GStringTemplateEngine()
        def tf           = new File("$projectDir/assets/email_template.txt")
        def txt_template = engine.createTemplate(tf).make(email_fields)
        def email_txt    = txt_template.toString()

        // Render the HTML template
        def hf            = new File("$projectDir/assets/email_template.html")
        def html_template = engine.createTemplate(hf).make(email_fields)
        def email_html    = html_template.toString()

        // Render the sendmail template
<<<<<<< HEAD
        def max_multiqc_email_size = (params.containsKey('max_multiqc_email_size') ? params.max_multiqc_email_size : 0) as nextflow.util.MemoryUnit
        def smail_fields           = [ email: email_address, subject: subject, email_txt: email_txt, email_html: email_html, projectDir: "$projectDir", mqcFile: mqc_report, mqcMaxSize: max_multiqc_email_size.toBytes() ]
=======
        def smail_fields           = [ email: email_address, subject: subject, email_txt: email_txt, email_html: email_html, projectDir: "$projectDir" ]
>>>>>>> 31fbb80c
        def sf                     = new File("$projectDir/assets/sendmail_template.txt")
        def sendmail_template      = engine.createTemplate(sf).make(smail_fields)
        def sendmail_html          = sendmail_template.toString()

        // Send the HTML e-mail
        Map colors = logColours(params.monochrome_logs)
        if (email_address) {
            try {
                if (params.plaintext_email) { throw GroovyException('Send plaintext e-mail, not HTML') }
                // Try to send HTML e-mail using sendmail
                [ 'sendmail', '-t' ].execute() << sendmail_html
                log.info "-${colors.purple}[$workflow.manifest.name]${colors.green} Sent summary e-mail to $email_address (sendmail)-"
            } catch (all) {
                // Catch failures and try with plaintext
                def mail_cmd = [ 'mail', '-s', subject, '--content-type=text/html', email_address ]
                mail_cmd.execute() << email_html
                log.info "-${colors.purple}[$workflow.manifest.name]${colors.green} Sent summary e-mail to $email_address (mail)-"
            }
        }

        // Write summary e-mail HTML to a file
        def output_d = new File("${params.outdir}/pipeline_info/")
        if (!output_d.exists()) {
            output_d.mkdirs()
        }
        def output_hf = new File(output_d, "pipeline_report.html")
        output_hf.withWriter { w -> w << email_html }
        def output_tf = new File(output_d, "pipeline_report.txt")
        output_tf.withWriter { w -> w << email_txt }
    }

    //
    // Construct and send a notification to a web server as JSON
    // e.g. Microsoft Teams and Slack
    //
    public static void IM_notification(workflow, params, summary_params, projectDir, log) {
        def hook_url = params.hook_url

        def summary = [:]
        for (group in summary_params.keySet()) {
            summary << summary_params[group]
        }

        def misc_fields = [:]
        misc_fields['start']                                = workflow.start
        misc_fields['complete']                             = workflow.complete
        misc_fields['scriptfile']                           = workflow.scriptFile
        misc_fields['scriptid']                             = workflow.scriptId
        if (workflow.repository) misc_fields['repository']  = workflow.repository
        if (workflow.commitId)   misc_fields['commitid']    = workflow.commitId
        if (workflow.revision)   misc_fields['revision']    = workflow.revision
        misc_fields['nxf_version']                          = workflow.nextflow.version
        misc_fields['nxf_build']                            = workflow.nextflow.build
        misc_fields['nxf_timestamp']                        = workflow.nextflow.timestamp

        def msg_fields = [:]
        msg_fields['version']      = NfcoreTemplate.version(workflow)
        msg_fields['runName']      = workflow.runName
        msg_fields['success']      = workflow.success
        msg_fields['dateComplete'] = workflow.complete
        msg_fields['duration']     = workflow.duration
        msg_fields['exitStatus']   = workflow.exitStatus
        msg_fields['errorMessage'] = (workflow.errorMessage ?: 'None')
        msg_fields['errorReport']  = (workflow.errorReport ?: 'None')
        msg_fields['commandLine']  = workflow.commandLine.replaceFirst(/ +--hook_url +[^ ]+/, "")
        msg_fields['projectDir']   = workflow.projectDir
        msg_fields['summary']      = summary << misc_fields

        // Render the JSON template
        def engine       = new groovy.text.GStringTemplateEngine()
        // Different JSON depending on the service provider
        // Defaults to "Adaptive Cards" (https://adaptivecards.io), except Slack which has its own format
        def json_path     = hook_url.contains("hooks.slack.com") ? "slackreport.json" : "adaptivecard.json"
        def hf            = new File("$projectDir/assets/${json_path}")
        def json_template = engine.createTemplate(hf).make(msg_fields)
        def json_message  = json_template.toString()

        // POST
        def post = new URL(hook_url).openConnection();
        post.setRequestMethod("POST")
        post.setDoOutput(true)
        post.setRequestProperty("Content-Type", "application/json")
        post.getOutputStream().write(json_message.getBytes("UTF-8"));
        def postRC = post.getResponseCode();
        if (! postRC.equals(200)) {
            log.warn(post.getErrorStream().getText());
        }
    }

    //
    // Print pipeline summary on completion
    //
    public static void summary(workflow, params, log) {
        Map colors = logColours(params.monochrome_logs)
        if (workflow.success) {
            if (workflow.stats.ignoredCount == 0) {
                log.info "-${colors.purple}[$workflow.manifest.name]${colors.green} Pipeline completed successfully${colors.reset}-"
            } else {
                log.info "-${colors.purple}[$workflow.manifest.name]${colors.yellow} Pipeline completed successfully, but with errored process(es) ${colors.reset}-"
            }
        } else {
            log.info "-${colors.purple}[$workflow.manifest.name]${colors.red} Pipeline completed with errors${colors.reset}-"
        }
    }

    //
    // ANSII Colours used for terminal logging
    //
    public static Map logColours(Boolean monochrome_logs) {
        Map colorcodes = [:]

        // Reset / Meta
        colorcodes['reset']      = monochrome_logs ? '' : "\033[0m"
        colorcodes['bold']       = monochrome_logs ? '' : "\033[1m"
        colorcodes['dim']        = monochrome_logs ? '' : "\033[2m"
        colorcodes['underlined'] = monochrome_logs ? '' : "\033[4m"
        colorcodes['blink']      = monochrome_logs ? '' : "\033[5m"
        colorcodes['reverse']    = monochrome_logs ? '' : "\033[7m"
        colorcodes['hidden']     = monochrome_logs ? '' : "\033[8m"

        // Regular Colors
        colorcodes['black']      = monochrome_logs ? '' : "\033[0;30m"
        colorcodes['red']        = monochrome_logs ? '' : "\033[0;31m"
        colorcodes['green']      = monochrome_logs ? '' : "\033[0;32m"
        colorcodes['yellow']     = monochrome_logs ? '' : "\033[0;33m"
        colorcodes['blue']       = monochrome_logs ? '' : "\033[0;34m"
        colorcodes['purple']     = monochrome_logs ? '' : "\033[0;35m"
        colorcodes['cyan']       = monochrome_logs ? '' : "\033[0;36m"
        colorcodes['white']      = monochrome_logs ? '' : "\033[0;37m"

        // Bold
        colorcodes['bblack']     = monochrome_logs ? '' : "\033[1;30m"
        colorcodes['bred']       = monochrome_logs ? '' : "\033[1;31m"
        colorcodes['bgreen']     = monochrome_logs ? '' : "\033[1;32m"
        colorcodes['byellow']    = monochrome_logs ? '' : "\033[1;33m"
        colorcodes['bblue']      = monochrome_logs ? '' : "\033[1;34m"
        colorcodes['bpurple']    = monochrome_logs ? '' : "\033[1;35m"
        colorcodes['bcyan']      = monochrome_logs ? '' : "\033[1;36m"
        colorcodes['bwhite']     = monochrome_logs ? '' : "\033[1;37m"

        // Underline
        colorcodes['ublack']     = monochrome_logs ? '' : "\033[4;30m"
        colorcodes['ured']       = monochrome_logs ? '' : "\033[4;31m"
        colorcodes['ugreen']     = monochrome_logs ? '' : "\033[4;32m"
        colorcodes['uyellow']    = monochrome_logs ? '' : "\033[4;33m"
        colorcodes['ublue']      = monochrome_logs ? '' : "\033[4;34m"
        colorcodes['upurple']    = monochrome_logs ? '' : "\033[4;35m"
        colorcodes['ucyan']      = monochrome_logs ? '' : "\033[4;36m"
        colorcodes['uwhite']     = monochrome_logs ? '' : "\033[4;37m"

        // High Intensity
        colorcodes['iblack']     = monochrome_logs ? '' : "\033[0;90m"
        colorcodes['ired']       = monochrome_logs ? '' : "\033[0;91m"
        colorcodes['igreen']     = monochrome_logs ? '' : "\033[0;92m"
        colorcodes['iyellow']    = monochrome_logs ? '' : "\033[0;93m"
        colorcodes['iblue']      = monochrome_logs ? '' : "\033[0;94m"
        colorcodes['ipurple']    = monochrome_logs ? '' : "\033[0;95m"
        colorcodes['icyan']      = monochrome_logs ? '' : "\033[0;96m"
        colorcodes['iwhite']     = monochrome_logs ? '' : "\033[0;97m"

        // Bold High Intensity
        colorcodes['biblack']    = monochrome_logs ? '' : "\033[1;90m"
        colorcodes['bired']      = monochrome_logs ? '' : "\033[1;91m"
        colorcodes['bigreen']    = monochrome_logs ? '' : "\033[1;92m"
        colorcodes['biyellow']   = monochrome_logs ? '' : "\033[1;93m"
        colorcodes['biblue']     = monochrome_logs ? '' : "\033[1;94m"
        colorcodes['bipurple']   = monochrome_logs ? '' : "\033[1;95m"
        colorcodes['bicyan']     = monochrome_logs ? '' : "\033[1;96m"
        colorcodes['biwhite']    = monochrome_logs ? '' : "\033[1;97m"

        return colorcodes
    }

    //
    // Does what is says on the tin
    //
    public static String dashedLine(monochrome_logs) {
        Map colors = logColours(monochrome_logs)
        return "-${colors.dim}----------------------------------------------------${colors.reset}-"
    }

    //
    // nf-core logo
    //
    public static String logo(workflow, monochrome_logs) {
        Map colors = logColours(monochrome_logs)
        String workflow_version = NfcoreTemplate.version(workflow)
        String.format(
            """\n
            ${dashedLine(monochrome_logs)}
                                                    ${colors.green},--.${colors.black}/${colors.green},-.${colors.reset}
            ${colors.blue}        ___     __   __   __   ___     ${colors.green}/,-._.--~\'${colors.reset}
            ${colors.blue}  |\\ | |__  __ /  ` /  \\ |__) |__         ${colors.yellow}}  {${colors.reset}
            ${colors.blue}  | \\| |       \\__, \\__/ |  \\ |___     ${colors.green}\\`-._,-`-,${colors.reset}
                                                    ${colors.green}`._,._,\'${colors.reset}
            ${colors.purple}  ${workflow.manifest.name} ${workflow_version}${colors.reset}
            ${dashedLine(monochrome_logs)}
            """.stripIndent()
        )
    }
}<|MERGE_RESOLUTION|>--- conflicted
+++ resolved
@@ -110,12 +110,8 @@
         def email_html    = html_template.toString()
 
         // Render the sendmail template
-<<<<<<< HEAD
         def max_multiqc_email_size = (params.containsKey('max_multiqc_email_size') ? params.max_multiqc_email_size : 0) as nextflow.util.MemoryUnit
         def smail_fields           = [ email: email_address, subject: subject, email_txt: email_txt, email_html: email_html, projectDir: "$projectDir", mqcFile: mqc_report, mqcMaxSize: max_multiqc_email_size.toBytes() ]
-=======
-        def smail_fields           = [ email: email_address, subject: subject, email_txt: email_txt, email_html: email_html, projectDir: "$projectDir" ]
->>>>>>> 31fbb80c
         def sf                     = new File("$projectDir/assets/sendmail_template.txt")
         def sendmail_template      = engine.createTemplate(sf).make(smail_fields)
         def sendmail_html          = sendmail_template.toString()
