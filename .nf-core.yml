repository_type: pipeline
lint:
  actions_ci: false
  files_exist:
<<<<<<< HEAD
    - conf/modules.config
=======
    - .github/workflows/awsfulltest.yml
    - .github/workflows/awstest.yml
    - conf/igenomes.config
    - lib/WorkflowFetchngs.groovy
>>>>>>> 907f6e85
  files_unchanged:
    - assets/sendmail_template.txt
    - lib/NfcoreTemplate.groovy<|MERGE_RESOLUTION|>--- conflicted
+++ resolved
@@ -2,14 +2,11 @@
 lint:
   actions_ci: false
   files_exist:
-<<<<<<< HEAD
-    - conf/modules.config
-=======
     - .github/workflows/awsfulltest.yml
     - .github/workflows/awstest.yml
     - conf/igenomes.config
+    - conf/modules.config
     - lib/WorkflowFetchngs.groovy
->>>>>>> 907f6e85
   files_unchanged:
     - assets/sendmail_template.txt
     - lib/NfcoreTemplate.groovy