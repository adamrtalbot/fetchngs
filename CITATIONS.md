# nf-core/fetchngs: Citations

## [nf-core](https://pubmed.ncbi.nlm.nih.gov/32055031/)

> Ewels PA, Peltzer A, Fillinger S, Patel H, Alneberg J, Wilm A, Garcia MU, Di Tommaso P, Nahnsen S. The nf-core framework for community-curated bioinformatics pipelines. Nat Biotechnol. 2020 Mar;38(3):276-278. doi: 10.1038/s41587-020-0439-x. PubMed PMID: 32055031.

## [Nextflow](https://pubmed.ncbi.nlm.nih.gov/28398311/)

> Di Tommaso P, Chatzou M, Floden EW, Barja PP, Palumbo E, Notredame C. Nextflow enables reproducible computational workflows. Nat Biotechnol. 2017 Apr 11;35(4):316-319. doi: 10.1038/nbt.3820. PubMed PMID: 28398311.

## Pipeline tools

<<<<<<< HEAD
- [FastQC](https://www.bioinformatics.babraham.ac.uk/projects/fastqc/)

  > Andrews, S. (2010). FastQC: A Quality Control Tool for High Throughput Sequence Data [Online]. Available online https://www.bioinformatics.babraham.ac.uk/projects/fastqc/.

=======
>>>>>>> 31fbb80c
- [MultiQC](https://pubmed.ncbi.nlm.nih.gov/27312411/)

  > Ewels P, Magnusson M, Lundin S, Käller M. MultiQC: summarize analysis results for multiple tools and samples in a single report. Bioinformatics. 2016 Oct 1;32(19):3047-8. doi: 10.1093/bioinformatics/btw354. Epub 2016 Jun 16. PubMed PMID: 27312411; PubMed Central PMCID: PMC5039924.

- [Python](http://www.python.org)

- [Requests](https://docs.python-requests.org/)

- [sra-tools](https://github.com/ncbi/sra-tools)

## Pipeline resources

- [ENA](https://pubmed.ncbi.nlm.nih.gov/33175160/)

  > Harrison PW, Ahamed A, Aslam R, Alako BTF, Burgin J, Buso N, Courtot M, Fan J, Gupta D, Haseeb M, Holt S, Ibrahim T, Ivanov E, Jayathilaka S, Kadhirvelu VB, Kumar M, Lopez R, Kay S, Leinonen R, Liu X, O'Cathail C, Pakseresht A, Park Y, Pesant S, Rahman N, Rajan J, Sokolov A, Vijayaraja S, Waheed Z, Zyoud A, Burdett T, Cochrane G. The European Nucleotide Archive in 2020. Nucleic Acids Res. 2021 Jan 8;49(D1):D82-D85. doi: 10.1093/nar/gkaa1028. PubMed PMID: 33175160; PubMed Central PMCID: PMC7778925.

- [SRA](https://pubmed.ncbi.nlm.nih.gov/21062823/)

  > Leinonen R, Sugawara H, Shumway M, International Nucleotide Sequence Database Collaboration. The sequence read archive. Nucleic Acids Res. 2011 Jan;39 (Database issue):D19-21. doi: 10.1093/nar/gkq1019. Epub 2010 Nov 9. PubMed PMID: 21062823; PubMed Central PMCID: PMC3013647.

- [DDBJ](https://pubmed.ncbi.nlm.nih.gov/33156332/)

  > Fukuda A, Kodama Y, Mashima J, Fujisawa T, Ogasawara O. DDBJ update: streamlining submission and access of human data. Nucleic Acids Res. 2021 Jan 8;49(D1):D71-D75. doi: 10.1093/nar/gkaa982. PubMed PMID: 33156332; PubMed Central PMCID: PMC7779041.

- [GEO](https://pubmed.ncbi.nlm.nih.gov/23193258/)

  > Barrett T, Wilhite SE, Ledoux P, Evangelista C, Kim IF, Tomashevsky M, Marshall KA, Phillippy KH, Sherman PM, Holko M, Yefanov A, Lee H, Zhang N, Robertson CL, Serova N, Davis S, Soboleva A. NCBI GEO: archive for functional genomics data sets--update. Nucleic Acids Res. 2013 Jan;41(Database issue):D991-5. doi: 10.1093/nar/gks1193. Epub 2012 Nov 27. PubMed PMID: 23193258; PubMed Central PMCID: PMC3531084.

- [Synapse](https://pubmed.ncbi.nlm.nih.gov/24071850/)
  > Omberg L, Ellrott K, Yuan Y, Kandoth C, Wong C, Kellen MR, Friend SH, Stuart J, Liang H, Margolin AA. Enabling transparent and collaborative computational analysis of 12 tumor types within The Cancer Genome Atlas. Nat Genet. 2013 Oct;45(10):1121-6. doi: 10.1038/ng.2761. PMID: 24071850; PMCID: PMC3950337.

## Software packaging/containerisation tools

- [Anaconda](https://anaconda.com)

  > Anaconda Software Distribution. Computer software. Vers. 2-2.4.0. Anaconda, Nov. 2016. Web.

- [Bioconda](https://pubmed.ncbi.nlm.nih.gov/29967506/)

  > Grüning B, Dale R, Sjödin A, Chapman BA, Rowe J, Tomkins-Tinch CH, Valieris R, Köster J; Bioconda Team. Bioconda: sustainable and comprehensive software distribution for the life sciences. Nat Methods. 2018 Jul;15(7):475-476. doi: 10.1038/s41592-018-0046-7. PubMed PMID: 29967506.

- [BioContainers](https://pubmed.ncbi.nlm.nih.gov/28379341/)

  > da Veiga Leprevost F, Grüning B, Aflitos SA, Röst HL, Uszkoreit J, Barsnes H, Vaudel M, Moreno P, Gatto L, Weber J, Bai M, Jimenez RC, Sachsenberg T, Pfeuffer J, Alvarez RV, Griss J, Nesvizhskii AI, Perez-Riverol Y. BioContainers: an open-source and community-driven framework for software standardization. Bioinformatics. 2017 Aug 15;33(16):2580-2582. doi: 10.1093/bioinformatics/btx192. PubMed PMID: 28379341; PubMed Central PMCID: PMC5870671.

- [Docker](https://dl.acm.org/doi/10.5555/2600239.2600241)

  > Merkel, D. (2014). Docker: lightweight linux containers for consistent development and deployment. Linux Journal, 2014(239), 2. doi: 10.5555/2600239.2600241.

- [Singularity](https://pubmed.ncbi.nlm.nih.gov/28494014/)

  > Kurtzer GM, Sochat V, Bauer MW. Singularity: Scientific containers for mobility of compute. PLoS One. 2017 May 11;12(5):e0177459. doi: 10.1371/journal.pone.0177459. eCollection 2017. PubMed PMID: 28494014; PubMed Central PMCID: PMC5426675.<|MERGE_RESOLUTION|>--- conflicted
+++ resolved
@@ -10,13 +10,6 @@
 
 ## Pipeline tools
 
-<<<<<<< HEAD
-- [FastQC](https://www.bioinformatics.babraham.ac.uk/projects/fastqc/)
-
-  > Andrews, S. (2010). FastQC: A Quality Control Tool for High Throughput Sequence Data [Online]. Available online https://www.bioinformatics.babraham.ac.uk/projects/fastqc/.
-
-=======
->>>>>>> 31fbb80c
 - [MultiQC](https://pubmed.ncbi.nlm.nih.gov/27312411/)
 
   > Ewels P, Magnusson M, Lundin S, Käller M. MultiQC: summarize analysis results for multiple tools and samples in a single report. Bioinformatics. 2016 Oct 1;32(19):3047-8. doi: 10.1093/bioinformatics/btw354. Epub 2016 Jun 16. PubMed PMID: 27312411; PubMed Central PMCID: PMC5039924.
