--- conflicted
+++ resolved
@@ -9,17 +9,6 @@
 > Di Tommaso P, Chatzou M, Floden EW, Barja PP, Palumbo E, Notredame C. Nextflow enables reproducible computational workflows. Nat Biotechnol. 2017 Apr 11;35(4):316-319. doi: 10.1038/nbt.3820. PubMed PMID: 28398311.
 
 ## Pipeline tools
-
-<<<<<<< HEAD
-- [FastQC](https://www.bioinformatics.babraham.ac.uk/projects/fastqc/)
-
-  > Andrews, S. (2010). FastQC: A Quality Control Tool for High Throughput Sequence Data [Online].
-
-=======
->>>>>>> 84d9aa87
-- [MultiQC](https://pubmed.ncbi.nlm.nih.gov/27312411/)
-
-  > Ewels P, Magnusson M, Lundin S, Käller M. MultiQC: summarize analysis results for multiple tools and samples in a single report. Bioinformatics. 2016 Oct 1;32(19):3047-8. doi: 10.1093/bioinformatics/btw354. Epub 2016 Jun 16. PubMed PMID: 27312411; PubMed Central PMCID: PMC5039924.
 
 - [Python](http://www.python.org)
 
