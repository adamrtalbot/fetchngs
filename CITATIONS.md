# nf-core/fetchngs: Citations

## [nf-core](https://pubmed.ncbi.nlm.nih.gov/32055031/)

> Ewels PA, Peltzer A, Fillinger S, Patel H, Alneberg J, Wilm A, Garcia MU, Di Tommaso P, Nahnsen S. The nf-core framework for community-curated bioinformatics pipelines. Nat Biotechnol. 2020 Mar;38(3):276-278. doi: 10.1038/s41587-020-0439-x. PubMed PMID: 32055031.

## [Nextflow](https://pubmed.ncbi.nlm.nih.gov/28398311/)

> Di Tommaso P, Chatzou M, Floden EW, Barja PP, Palumbo E, Notredame C. Nextflow enables reproducible computational workflows. Nat Biotechnol. 2017 Apr 11;35(4):316-319. doi: 10.1038/nbt.3820. PubMed PMID: 28398311.

## Pipeline tools

<<<<<<< HEAD
* [MultiQC](https://pubmed.ncbi.nlm.nih.gov/27312411/)
    > Ewels P, Magnusson M, Lundin S, Käller M. MultiQC: summarize analysis results for multiple tools and samples in a single report. Bioinformatics. 2016 Oct 1;32(19):3047-8. doi: 10.1093/bioinformatics/btw354. Epub 2016 Jun 16. PubMed PMID: 27312411; PubMed Central PMCID: PMC5039924.
=======
- [FastQC](https://www.bioinformatics.babraham.ac.uk/projects/fastqc/)

- [MultiQC](https://pubmed.ncbi.nlm.nih.gov/27312411/)
  > Ewels P, Magnusson M, Lundin S, Käller M. MultiQC: summarize analysis results for multiple tools and samples in a single report. Bioinformatics. 2016 Oct 1;32(19):3047-8. doi: 10.1093/bioinformatics/btw354. Epub 2016 Jun 16. PubMed PMID: 27312411; PubMed Central PMCID: PMC5039924.
>>>>>>> 2e62a048

* [Python](http://www.python.org)

* [Requests](https://docs.python-requests.org/)

* [sra-tools](https://github.com/ncbi/sra-tools)

## Pipeline resources

* [ENA](https://pubmed.ncbi.nlm.nih.gov/33175160/)
    > Harrison PW, Ahamed A, Aslam R, Alako BTF, Burgin J, Buso N, Courtot M, Fan J, Gupta D, Haseeb M, Holt S, Ibrahim T, Ivanov E, Jayathilaka S, Kadhirvelu VB, Kumar M, Lopez R, Kay S, Leinonen R, Liu X, O'Cathail C, Pakseresht A, Park Y, Pesant S, Rahman N, Rajan J, Sokolov A, Vijayaraja S, Waheed Z, Zyoud A, Burdett T, Cochrane G. The European Nucleotide Archive in 2020. Nucleic Acids Res. 2021 Jan 8;49(D1):D82-D85. doi: 10.1093/nar/gkaa1028. PubMed PMID: 33175160; PubMed Central PMCID: PMC7778925.

* [SRA](https://pubmed.ncbi.nlm.nih.gov/21062823/)
    > Leinonen R, Sugawara H, Shumway M, International Nucleotide Sequence Database Collaboration. The sequence read archive. Nucleic Acids Res. 2011 Jan;39 (Database issue):D19-21. doi: 10.1093/nar/gkq1019. Epub 2010 Nov 9. PubMed PMID: 21062823; PubMed Central PMCID: PMC3013647.

* [DDBJ](https://pubmed.ncbi.nlm.nih.gov/33156332/)
    > Fukuda A, Kodama Y, Mashima J, Fujisawa T, Ogasawara O. DDBJ update: streamlining submission and access of human data. Nucleic Acids Res. 2021 Jan 8;49(D1):D71-D75. doi: 10.1093/nar/gkaa982. PubMed PMID: 33156332; PubMed Central PMCID: PMC7779041.

* [GEO](https://pubmed.ncbi.nlm.nih.gov/23193258/)
    > Barrett T, Wilhite SE, Ledoux P, Evangelista C, Kim IF, Tomashevsky M, Marshall KA, Phillippy KH, Sherman PM, Holko M, Yefanov A, Lee H, Zhang N, Robertson CL, Serova N, Davis S, Soboleva A. NCBI GEO: archive for functional genomics data sets--update. Nucleic Acids Res. 2013 Jan;41(Database issue):D991-5. doi: 10.1093/nar/gks1193. Epub 2012 Nov 27. PubMed PMID: 23193258; PubMed Central PMCID: PMC3531084.

* [Synapse](https://pubmed.ncbi.nlm.nih.gov/24071850/)
    > Omberg L, Ellrott K, Yuan Y, Kandoth C, Wong C, Kellen MR, Friend SH, Stuart J, Liang H, Margolin AA. Enabling transparent and collaborative computational analysis of 12 tumor types within The Cancer Genome Atlas. Nat Genet. 2013 Oct;45(10):1121-6. doi: 10.1038/ng.2761. PMID: 24071850; PMCID: PMC3950337.

## Software packaging/containerisation tools

- [Anaconda](https://anaconda.com)

  > Anaconda Software Distribution. Computer software. Vers. 2-2.4.0. Anaconda, Nov. 2016. Web.

- [Bioconda](https://pubmed.ncbi.nlm.nih.gov/29967506/)

  > Grüning B, Dale R, Sjödin A, Chapman BA, Rowe J, Tomkins-Tinch CH, Valieris R, Köster J; Bioconda Team. Bioconda: sustainable and comprehensive software distribution for the life sciences. Nat Methods. 2018 Jul;15(7):475-476. doi: 10.1038/s41592-018-0046-7. PubMed PMID: 29967506.

- [BioContainers](https://pubmed.ncbi.nlm.nih.gov/28379341/)

  > da Veiga Leprevost F, Grüning B, Aflitos SA, Röst HL, Uszkoreit J, Barsnes H, Vaudel M, Moreno P, Gatto L, Weber J, Bai M, Jimenez RC, Sachsenberg T, Pfeuffer J, Alvarez RV, Griss J, Nesvizhskii AI, Perez-Riverol Y. BioContainers: an open-source and community-driven framework for software standardization. Bioinformatics. 2017 Aug 15;33(16):2580-2582. doi: 10.1093/bioinformatics/btx192. PubMed PMID: 28379341; PubMed Central PMCID: PMC5870671.

- [Docker](https://dl.acm.org/doi/10.5555/2600239.2600241)

- [Singularity](https://pubmed.ncbi.nlm.nih.gov/28494014/)
  > Kurtzer GM, Sochat V, Bauer MW. Singularity: Scientific containers for mobility of compute. PLoS One. 2017 May 11;12(5):e0177459. doi: 10.1371/journal.pone.0177459. eCollection 2017. PubMed PMID: 28494014; PubMed Central PMCID: PMC5426675.<|MERGE_RESOLUTION|>--- conflicted
+++ resolved
@@ -10,15 +10,8 @@
 
 ## Pipeline tools
 
-<<<<<<< HEAD
 * [MultiQC](https://pubmed.ncbi.nlm.nih.gov/27312411/)
     > Ewels P, Magnusson M, Lundin S, Käller M. MultiQC: summarize analysis results for multiple tools and samples in a single report. Bioinformatics. 2016 Oct 1;32(19):3047-8. doi: 10.1093/bioinformatics/btw354. Epub 2016 Jun 16. PubMed PMID: 27312411; PubMed Central PMCID: PMC5039924.
-=======
-- [FastQC](https://www.bioinformatics.babraham.ac.uk/projects/fastqc/)
-
-- [MultiQC](https://pubmed.ncbi.nlm.nih.gov/27312411/)
-  > Ewels P, Magnusson M, Lundin S, Käller M. MultiQC: summarize analysis results for multiple tools and samples in a single report. Bioinformatics. 2016 Oct 1;32(19):3047-8. doi: 10.1093/bioinformatics/btw354. Epub 2016 Jun 16. PubMed PMID: 27312411; PubMed Central PMCID: PMC5039924.
->>>>>>> 2e62a048
 
 * [Python](http://www.python.org)
 
