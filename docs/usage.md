--- conflicted
+++ resolved
@@ -20,13 +20,7 @@
 
 ### SRR / ERR / DRR ids
 
-<<<<<<< HEAD
-```bash
---input '[path to samplesheet file]'
-```
-=======
 If `SRR`/`ERR`/`DRR` run ids are provided then these will be resolved back to their appropriate `SRX`/`ERX`/`DRX` ids to be able to merge multiple runs from the same experiment. This is conceptually the same as merging multiple libraries sequenced from the same sample.
->>>>>>> e4084fec
 
 The final sample information for all identifiers is obtained from the ENA which provides direct download links for FastQ files as well as their associated md5 sums. If download links exist, the files will be downloaded in parallel by FTP. Otherwise they are downloaded using sra-tools.
 
@@ -78,11 +72,7 @@
 The typical command for running the pipeline is as follows:
 
 ```bash
-<<<<<<< HEAD
-nextflow run nf-core/fetchngs --input samplesheet.csv --outdir <OUTDIR> --genome GRCh37 -profile docker
-=======
 nextflow run nf-core/fetchngs --input ids.txt --outdir <OUTDIR> -profile docker
->>>>>>> e4084fec
 ```
 
 This will launch the pipeline with the `docker` configuration profile. See below for more information about profiles.
