--- conflicted
+++ resolved
@@ -88,11 +88,7 @@
 The typical command for running the pipeline is as follows:
 
 ```bash
-<<<<<<< HEAD
-nextflow run nf-core/fetchngs --input ./samplesheet.csv --outdir ./results --genome GRCh37 -profile docker
-=======
 nextflow run nf-core/fetchngs --input ./ids.csv --outdir ./results -profile docker
->>>>>>> 31fbb80c
 ```
 
 This will launch the pipeline with the `docker` configuration profile. See below for more information about profiles.
@@ -123,10 +119,6 @@
 ```yaml
 input: './ids.csv'
 outdir: './results/'
-<<<<<<< HEAD
-genome: 'GRCh37'
-=======
->>>>>>> 31fbb80c
 <...>
 ```
 
