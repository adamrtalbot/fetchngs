# nf-core/fetchngs: Usage

## :warning: Please read this documentation on the nf-core website: [https://nf-co.re/fetchngs/usage](https://nf-co.re/fetchngs/usage)

> _Documentation of pipeline parameters is generated automatically from the pipeline schema and can no longer be found in markdown files._

## Introduction

The pipeline has been set-up to automatically download and process the raw FastQ files from both public and private repositories. Identifiers can be provided in a file, one-per-line via the `--input` parameter. Currently, the following types of example identifiers are supported:

| `SRA`        | `ENA`        | `DDBJ`       | `GEO`      | `Synapse`   |
|--------------|--------------|--------------|------------|-------------|
| SRR11605097  | ERR4007730   | DRR171822    | GSM4432381 | syn26240435 |
| SRX8171613   | ERX4009132   | DRX162434    | GSE147507  |             |
| SRS6531847   | ERS4399630   | DRS090921    |            |             |
| SAMN14689442 | SAMEA6638373 | SAMD00114846 |            |             |
| SRP256957    | ERP120836    | DRP004793    |            |             |
| SRA1068758   | ERA2420837   | DRA008156    |            |             |
| PRJNA625551  | PRJEB37513   | PRJDB4176    |            |             |

### SRR / ERR / DRR ids

If `SRR`/`ERR`/`DRR` run ids are provided then these will be resolved back to their appropriate `SRX`/`ERX`/`DRX` ids to be able to merge multiple runs from the same experiment. This is conceptually the same as merging multiple libraries sequenced from the same sample.

The final sample information for all identifiers is obtained from the ENA which provides direct download links for FastQ files as well as their associated md5 sums. If download links exist, the files will be downloaded in parallel by FTP. Otherwise they are downloaded using sra-tools.

All of the sample metadata obtained from the ENA will be appended as additional columns to help you manually curate the generated samplesheet before you run the pipeline. You can customise the metadata fields that are appended to the samplesheet via the `--ena_metadata_fields` parameter. The default list of fields used by the pipeline can be found at the top of the [`bin/sra_ids_to_runinfo.py`](https://github.com/nf-core/fetchngs/blob/master/bin/sra_ids_to_runinfo.py) script within the pipeline repo. However, this pipeline requires a minimal set of fields to download FastQ files i.e. `'run_accession,experiment_accession,library_layout,fastq_ftp,fastq_md5'`. A comprehensive list of accepted metadata fields can be obtained from the [ENA API](https://www.ebi.ac.uk/ena/portal/api/returnFields?dataPortal=ena&format=tsv&result=read_run).

If you have a GEO accession (found in the data availability section of published papers) you can directly download a text file containing the appropriate SRA ids to pass to the pipeline:

* Search for your GEO accession on [GEO](https://www.ncbi.nlm.nih.gov/geo)
* Click `SRA Run Selector` at the bottom of the GEO accession page
* Select the desired samples in the `SRA Run Selector` and then download the `Accession List`

This downloads a text file called `SRR_Acc_List.txt` that can be directly provided to the pipeline e.g. `--input SRR_Acc_List.txt`.

### Synapse ids

[Synapse](https://www.synapse.org/#) is a collaborative research platform created by [Sage Bionetworks](https://sagebionetworks.org/). Its aim is to promote reproducible research and responsible data sharing throughout the biomedical community. To download data from `Synapse`, the Synapse id of the _directory_ containing all files to be downloaded should be provided. The Synapse id should be an eleven-characters beginning with `syn`.

This Synapse id will then be resolved to the Synapse id of the corresponding FastQ files contained within the directory. The individual FastQ files are then downloaded in parellel using the `synapse get` command. All Synapse metadata, annotations and data provenance are also downloaded using the `synapse show` command, and are outputted to a separate metadata file. By default, only the md5sums, file sizes, etags, Synapse ids, file names, and file versions are shown.

<<<<<<< HEAD
In order to download data from Synapse, an account must be created and a user configuration file provided via the parameter `--synapse_config`. For more information about Synapse configuration, please see the [Synapse client configuration](https://help.synapse.org/docs/Client-Configuration.1985446156.html) documentation.
=======
| Column    | Description                                                                                                                                                                            |
| --------- | -------------------------------------------------------------------------------------------------------------------------------------------------------------------------------------- |
| `sample`  | Custom sample name. This entry will be identical for multiple sequencing libraries/runs from the same sample. Spaces in sample names are automatically converted to underscores (`_`). |
| `fastq_1` | Full path to FastQ file for Illumina short reads 1. File has to be gzipped and have the extension ".fastq.gz" or ".fq.gz".                                                             |
| `fastq_2` | Full path to FastQ file for Illumina short reads 2. File has to be gzipped and have the extension ".fastq.gz" or ".fq.gz".                                                             |
>>>>>>> 2e62a048

The final sample information for the FastQ files used for samplesheet generation is obtained from the file name itself. The file names are parsed according to the glob pattern `*{1,2}*`, which returns the sample name, presumed to be the longest possible string matching the glob pattern, with the fewest number of wildcard insertions.

<details markdown="1">
<summary>Supported File Names</summary>

* Files named `SRR493366_1.fastq` and `SRR493366_2.fastq` will have a sample name of `SRR493366`
* Files named `SRR_493_367_1.fastq` and `SRR_493_367_2.fastq` will have a sample name of `SRR_493_367`
* Files named `filename12_1.fastq` and `filename12_2.fastq` will have a sample name of `filename12`

</details>

### Samplesheet format

As a bonus, the columns in the auto-created samplesheet can be tailored to be accepted out-of-the-box by selected nf-core pipelines, these currently include [nf-core/rnaseq](https://nf-co.re/rnaseq/usage#samplesheet-input) and the Illumina processing mode of [nf-core/viralrecon](https://nf-co.re/viralrecon/usage#illumina-samplesheet-format). You can use the `--nf_core_pipeline` parameter to customise this behaviour e.g. `--nf_core_pipeline rnaseq`. More pipelines will be supported in due course as we adopt and standardise samplesheet input across nf-core. It is highly recommended that you double-check that all of the identifiers you defined using `--input` are represented in the samplesheet. Also, public databases don't reliably hold information such as strandedness information so you may need to amend these entries too if for example your samplesheet was created by providing `--nf_core_pipeline rnaseq`.

## Running the pipeline

The typical command for running the pipeline is as follows:

<<<<<<< HEAD
```bash
nextflow run nf-core/fetchngs --input ids.txt -profile docker
=======
```console
nextflow run nf-core/fetchngs --input samplesheet.csv --outdir <OUTDIR> --genome GRCh37 -profile docker
>>>>>>> 2e62a048
```

This will launch the pipeline with the `docker` configuration profile. See below for more information about profiles.

Note that the pipeline will create the following files in your working directory:

```console
work                # Directory containing the nextflow working files
<OUTIDR>            # Finished results in specified location (defined with --outdir)
.nextflow_log       # Log file from Nextflow
# Other nextflow hidden files, eg. history of pipeline runs and old logs.
```

### Updating the pipeline

When you run the above command, Nextflow automatically pulls the pipeline code from GitHub and stores it as a cached version. When running the pipeline after this, it will always use the cached version if available - even if the pipeline has been updated since. To make sure that you're running the latest version of the pipeline, make sure that you regularly update the cached version of the pipeline:

```console
nextflow pull nf-core/fetchngs
```

### Reproducibility

It is a good idea to specify a pipeline version when running the pipeline on your data. This ensures that a specific version of the pipeline code and software are used when you run your pipeline. If you keep using the same tag, you'll be running the same version of the pipeline, even if there have been changes to the code since.

First, go to the [nf-core/fetchngs releases page](https://github.com/nf-core/fetchngs/releases) and find the latest version number - numeric only (eg. `1.3.1`). Then specify this when running the pipeline with `-r` (one hyphen) - eg. `-r 1.3.1`.

This version number will be logged in reports when you run the pipeline, so that you'll know what you used when you look back in the future.

## Core Nextflow arguments

> **NB:** These options are part of Nextflow and use a _single_ hyphen (pipeline parameters use a double-hyphen).

### `-profile`

Use this parameter to choose a configuration profile. Profiles can give configuration presets for different compute environments.

Several generic profiles are bundled with the pipeline which instruct the pipeline to use software packaged using different methods (Docker, Singularity, Podman, Shifter, Charliecloud, Conda) - see below. When using Biocontainers, most of these software packaging methods pull Docker containers from quay.io e.g [FastQC](https://quay.io/repository/biocontainers/fastqc) except for Singularity which directly downloads Singularity images via https hosted by the [Galaxy project](https://depot.galaxyproject.org/singularity/) and Conda which downloads and installs software locally from [Bioconda](https://bioconda.github.io/).

> We highly recommend the use of Docker or Singularity containers for full pipeline reproducibility, however when this is not possible, Conda is also supported.

The pipeline also dynamically loads configurations from [https://github.com/nf-core/configs](https://github.com/nf-core/configs) when it runs, making multiple config profiles for various institutional clusters available at run time. For more information and to see if your system is available in these configs please see the [nf-core/configs documentation](https://github.com/nf-core/configs#documentation).

Note that multiple profiles can be loaded, for example: `-profile test,docker` - the order of arguments is important!
They are loaded in sequence, so later profiles can overwrite earlier profiles.

If `-profile` is not specified, the pipeline will run locally and expect all software to be installed and available on the `PATH`. This is _not_ recommended.

- `docker`
  - A generic configuration profile to be used with [Docker](https://docker.com/)
- `singularity`
  - A generic configuration profile to be used with [Singularity](https://sylabs.io/docs/)
- `podman`
  - A generic configuration profile to be used with [Podman](https://podman.io/)
- `shifter`
  - A generic configuration profile to be used with [Shifter](https://nersc.gitlab.io/development/shifter/how-to-use/)
- `charliecloud`
  - A generic configuration profile to be used with [Charliecloud](https://hpc.github.io/charliecloud/)
- `conda`
  - A generic configuration profile to be used with [Conda](https://conda.io/docs/). Please only use Conda as a last resort i.e. when it's not possible to run the pipeline with Docker, Singularity, Podman, Shifter or Charliecloud.
- `test`
  - A profile with a complete configuration for automated testing
  - Includes links to test data so needs no other parameters

### `-resume`

Specify this when restarting a pipeline. Nextflow will use cached results from any pipeline steps where the inputs are the same, continuing from where it got to previously. For input to be considered the same, not only the names must be identical but the files' contents as well. For more info about this parameter, see [this blog post](https://www.nextflow.io/blog/2019/demystifying-nextflow-resume.html).

You can also supply a run name to resume a specific run: `-resume [run-name]`. Use the `nextflow log` command to show previous run names.

### `-c`

Specify the path to a specific config file (this is a core Nextflow command). See the [nf-core website documentation](https://nf-co.re/usage/configuration) for more information.

## Custom configuration

### Resource requests

Whilst the default requirements set within the pipeline will hopefully work for most people and with most input data, you may find that you want to customise the compute resources that the pipeline requests. Each step in the pipeline has a default set of requirements for number of CPUs, memory and time. For most of the steps in the pipeline, if the job exits with any of the error codes specified [here](https://github.com/nf-core/rnaseq/blob/4c27ef5610c87db00c3c5a3eed10b1d161abf575/conf/base.config#L18) it will automatically be resubmitted with higher requests (2 x original, then 3 x original). If it still fails after the third attempt then the pipeline execution is stopped.

For example, if the nf-core/rnaseq pipeline is failing after multiple re-submissions of the `STAR_ALIGN` process due to an exit code of `137` this would indicate that there is an out of memory issue:

```console
[62/149eb0] NOTE: Process `NFCORE_RNASEQ:RNASEQ:ALIGN_STAR:STAR_ALIGN (WT_REP1)` terminated with an error exit status (137) -- Execution is retried (1)
Error executing process > 'NFCORE_RNASEQ:RNASEQ:ALIGN_STAR:STAR_ALIGN (WT_REP1)'

Caused by:
    Process `NFCORE_RNASEQ:RNASEQ:ALIGN_STAR:STAR_ALIGN (WT_REP1)` terminated with an error exit status (137)

Command executed:
    STAR \
        --genomeDir star \
        --readFilesIn WT_REP1_trimmed.fq.gz  \
        --runThreadN 2 \
        --outFileNamePrefix WT_REP1. \
        <TRUNCATED>

Command exit status:
    137

Command output:
    (empty)

Command error:
    .command.sh: line 9:  30 Killed    STAR --genomeDir star --readFilesIn WT_REP1_trimmed.fq.gz --runThreadN 2 --outFileNamePrefix WT_REP1. <TRUNCATED>
Work dir:
    /home/pipelinetest/work/9d/172ca5881234073e8d76f2a19c88fb

Tip: you can replicate the issue by changing to the process work dir and entering the command `bash .command.run`
```

To bypass this error you would need to find exactly which resources are set by the `STAR_ALIGN` process. The quickest way is to search for `process STAR_ALIGN` in the [nf-core/rnaseq Github repo](https://github.com/nf-core/rnaseq/search?q=process+STAR_ALIGN).
We have standardised the structure of Nextflow DSL2 pipelines such that all module files will be present in the `modules/` directory and so, based on the search results, the file we want is `modules/nf-core/software/star/align/main.nf`.
If you click on the link to that file you will notice that there is a `label` directive at the top of the module that is set to [`label process_high`](https://github.com/nf-core/rnaseq/blob/4c27ef5610c87db00c3c5a3eed10b1d161abf575/modules/nf-core/software/star/align/main.nf#L9).
The [Nextflow `label`](https://www.nextflow.io/docs/latest/process.html#label) directive allows us to organise workflow processes in separate groups which can be referenced in a configuration file to select and configure subset of processes having similar computing requirements.
The default values for the `process_high` label are set in the pipeline's [`base.config`](https://github.com/nf-core/rnaseq/blob/4c27ef5610c87db00c3c5a3eed10b1d161abf575/conf/base.config#L33-L37) which in this case is defined as 72GB.
Providing you haven't set any other standard nf-core parameters to **cap** the [maximum resources](https://nf-co.re/usage/configuration#max-resources) used by the pipeline then we can try and bypass the `STAR_ALIGN` process failure by creating a custom config file that sets at least 72GB of memory, in this case increased to 100GB.
The custom config below can then be provided to the pipeline via the [`-c`](#-c) parameter as highlighted in previous sections.

```nextflow
process {
    withName: 'NFCORE_RNASEQ:RNASEQ:ALIGN_STAR:STAR_ALIGN' {
        memory = 100.GB
    }
}
```

> **NB:** We specify the full process name i.e. `NFCORE_RNASEQ:RNASEQ:ALIGN_STAR:STAR_ALIGN` in the config file because this takes priority over the short name (`STAR_ALIGN`) and allows existing configuration using the full process name to be correctly overridden.
>
> If you get a warning suggesting that the process selector isn't recognised check that the process name has been specified correctly.

### Updating containers

The [Nextflow DSL2](https://www.nextflow.io/docs/latest/dsl2.html) implementation of this pipeline uses one container per process which makes it much easier to maintain and update software dependencies. If for some reason you need to use a different version of a particular tool with the pipeline then you just need to identify the `process` name and override the Nextflow `container` definition for that process using the `withName` declaration. For example, in the [nf-core/viralrecon](https://nf-co.re/viralrecon) pipeline a tool called [Pangolin](https://github.com/cov-lineages/pangolin) has been used during the COVID-19 pandemic to assign lineages to SARS-CoV-2 genome sequenced samples. Given that the lineage assignments change quite frequently it doesn't make sense to re-release the nf-core/viralrecon everytime a new version of Pangolin has been released. However, you can override the default container used by the pipeline by creating a custom config file and passing it as a command-line argument via `-c custom.config`.

1. Check the default version used by the pipeline in the module file for [Pangolin](https://github.com/nf-core/viralrecon/blob/a85d5969f9025409e3618d6c280ef15ce417df65/modules/nf-core/software/pangolin/main.nf#L14-L19)
2. Find the latest version of the Biocontainer available on [Quay.io](https://quay.io/repository/biocontainers/pangolin?tag=latest&tab=tags)
3. Create the custom config accordingly:

   - For Docker:

     ```nextflow
     process {
         withName: PANGOLIN {
             container = 'quay.io/biocontainers/pangolin:3.0.5--pyhdfd78af_0'
         }
     }
     ```

   - For Singularity:

     ```nextflow
     process {
         withName: PANGOLIN {
             container = 'https://depot.galaxyproject.org/singularity/pangolin:3.0.5--pyhdfd78af_0'
         }
     }
     ```

   - For Conda:

     ```nextflow
     process {
         withName: PANGOLIN {
             conda = 'bioconda::pangolin=3.0.5'
         }
     }
     ```

> **NB:** If you wish to periodically update individual tool-specific results (e.g. Pangolin) generated by the pipeline then you must ensure to keep the `work/` directory otherwise the `-resume` ability of the pipeline will be compromised and it will restart from scratch.

### nf-core/configs

In most cases, you will only need to create a custom config as a one-off but if you and others within your organisation are likely to be running nf-core pipelines regularly and need to use the same settings regularly it may be a good idea to request that your custom config file is uploaded to the `nf-core/configs` git repository. Before you do this please can you test that the config file works with your pipeline of choice using the `-c` parameter. You can then create a pull request to the `nf-core/configs` repository with the addition of your config file, associated documentation file (see examples in [`nf-core/configs/docs`](https://github.com/nf-core/configs/tree/master/docs)), and amending [`nfcore_custom.config`](https://github.com/nf-core/configs/blob/master/nfcore_custom.config) to include your custom profile.

See the main [Nextflow documentation](https://www.nextflow.io/docs/latest/config.html) for more information about creating your own configuration files.

If you have any questions or issues please send us a message on [Slack](https://nf-co.re/join/slack) on the [`#configs` channel](https://nfcore.slack.com/channels/configs).

## Running in the background

Nextflow handles job submissions and supervises the running jobs. The Nextflow process must run until the pipeline is finished.

The Nextflow `-bg` flag launches Nextflow in the background, detached from your terminal so that the workflow does not stop if you log out of your session. The logs are saved to a file.

Alternatively, you can use `screen` / `tmux` or similar tool to create a detached session which you can log back into at a later time.
Some HPC setups also allow you to run nextflow within a cluster job submitted your job scheduler (from where it submits more jobs).

## Nextflow memory requirements

In some cases, the Nextflow Java virtual machines can start to request a large amount of memory.
We recommend adding the following line to your environment to limit this (typically in `~/.bashrc` or `~./bash_profile`):

```console
NXF_OPTS='-Xms1g -Xmx4g'
```<|MERGE_RESOLUTION|>--- conflicted
+++ resolved
@@ -40,15 +40,7 @@
 
 This Synapse id will then be resolved to the Synapse id of the corresponding FastQ files contained within the directory. The individual FastQ files are then downloaded in parellel using the `synapse get` command. All Synapse metadata, annotations and data provenance are also downloaded using the `synapse show` command, and are outputted to a separate metadata file. By default, only the md5sums, file sizes, etags, Synapse ids, file names, and file versions are shown.
 
-<<<<<<< HEAD
 In order to download data from Synapse, an account must be created and a user configuration file provided via the parameter `--synapse_config`. For more information about Synapse configuration, please see the [Synapse client configuration](https://help.synapse.org/docs/Client-Configuration.1985446156.html) documentation.
-=======
-| Column    | Description                                                                                                                                                                            |
-| --------- | -------------------------------------------------------------------------------------------------------------------------------------------------------------------------------------- |
-| `sample`  | Custom sample name. This entry will be identical for multiple sequencing libraries/runs from the same sample. Spaces in sample names are automatically converted to underscores (`_`). |
-| `fastq_1` | Full path to FastQ file for Illumina short reads 1. File has to be gzipped and have the extension ".fastq.gz" or ".fq.gz".                                                             |
-| `fastq_2` | Full path to FastQ file for Illumina short reads 2. File has to be gzipped and have the extension ".fastq.gz" or ".fq.gz".                                                             |
->>>>>>> 2e62a048
 
 The final sample information for the FastQ files used for samplesheet generation is obtained from the file name itself. The file names are parsed according to the glob pattern `*{1,2}*`, which returns the sample name, presumed to be the longest possible string matching the glob pattern, with the fewest number of wildcard insertions.
 
@@ -69,13 +61,8 @@
 
 The typical command for running the pipeline is as follows:
 
-<<<<<<< HEAD
 ```bash
-nextflow run nf-core/fetchngs --input ids.txt -profile docker
-=======
-```console
-nextflow run nf-core/fetchngs --input samplesheet.csv --outdir <OUTDIR> --genome GRCh37 -profile docker
->>>>>>> 2e62a048
+nextflow run nf-core/fetchngs --input ids.txt --outdir <OUTDIR> -profile docker
 ```
 
 This will launch the pipeline with the `docker` configuration profile. See below for more information about profiles.
