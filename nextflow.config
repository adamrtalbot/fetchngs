/*
~~~~~~~~~~~~~~~~~~~~~~~~~~~~~~~~~~~~~~~~~~~~~~~~~~~~~~~~~~~~~~~~~~~~~~~~~~~~~~~~~~~~~~~~
    nf-core/fetchngs Nextflow config file
~~~~~~~~~~~~~~~~~~~~~~~~~~~~~~~~~~~~~~~~~~~~~~~~~~~~~~~~~~~~~~~~~~~~~~~~~~~~~~~~~~~~~~~~
    Default config options for all compute environments
----------------------------------------------------------------------------------------
*/

// Global default params, used in configs
params {

    // Input options
<<<<<<< HEAD
    input                      = null
    // References
    genome                     = null
    igenomes_base              = 's3://ngi-igenomes/igenomes/'
    igenomes_ignore            = false
    

    // MultiQC options
    multiqc_config             = null
    multiqc_title              = null
    multiqc_logo               = null
    max_multiqc_email_size     = '25.MB'
    multiqc_methods_description = null
=======
    input                       = null
    input_type                  = 'sra'
    nf_core_pipeline            = null
    nf_core_rnaseq_strandedness = 'auto'
    ena_metadata_fields         = null
    sample_mapping_fields       = 'experiment_accession,run_accession,sample_accession,experiment_alias,run_alias,sample_alias,experiment_title,sample_title,sample_description'
    synapse_config              = null
    force_sratools_download     = false
    skip_fastq_download         = false
    dbgap_key                   = null
>>>>>>> f794ea3c

    // Boilerplate options
    outdir                     = null
    publish_dir_mode           = 'copy'
    email                      = null
    email_on_fail              = null
    plaintext_email            = false
    monochrome_logs            = false
    hook_url                   = null
    help                       = false
    version                    = false

    // Config options
    config_profile_name        = null
    config_profile_description = null
    custom_config_version      = 'master'
    custom_config_base         = "https://raw.githubusercontent.com/nf-core/configs/${params.custom_config_version}"
    config_profile_contact     = null
    config_profile_url         = null

    // Max resource options
    // Defaults only, expecting to be overwritten
    max_memory                  = '128.GB'
    max_cpus                    = 16
    max_time                    = '240.h'

    // Schema validation default options
    validationFailUnrecognisedParams = false
    validationLenientMode            = false
    validationShowHiddenParams       = false
    validationSchemaIgnoreParams     = ''
    validate_params                  = true

}

// Load base.config by default for all pipelines
includeConfig 'conf/base.config'

// Load nf-core custom profiles from different Institutions
try {
    includeConfig "${params.custom_config_base}/nfcore_custom.config"
} catch (Exception e) {
    System.err.println("WARNING: Could not load nf-core/config profiles: ${params.custom_config_base}/nfcore_custom.config")
}

// Workflow specific configs
if (params.input_type == 'sra') {
    includeConfig './workflows/sra/nextflow.config'
} else if (params.input_type == 'synapse') {
    includeConfig './workflows/synapse/nextflow.config'
}

// Load nf-core/fetchngs custom profiles from different institutions.
// Warning: Uncomment only if a pipeline-specific instititutional config already exists on nf-core/configs!
// try {
//   includeConfig "${params.custom_config_base}/pipeline/fetchngs.config"
// } catch (Exception e) {
//   System.err.println("WARNING: Could not load nf-core/config/fetchngs profiles: ${params.custom_config_base}/pipeline/fetchngs.config")
// }

profiles {
    debug {
        dumpHashes             = true
        process.beforeScript   = 'echo $HOSTNAME'
        cleanup                = false
        nextflow.enable.configProcessNamesValidation = true
    }
    conda {
        conda.enabled          = true
        docker.enabled         = false
        singularity.enabled    = false
        podman.enabled         = false
        shifter.enabled        = false
        charliecloud.enabled   = false
        apptainer.enabled      = false
    }
    mamba {
        conda.enabled          = true
        conda.useMamba         = true
        docker.enabled         = false
        singularity.enabled    = false
        podman.enabled         = false
        shifter.enabled        = false
        charliecloud.enabled   = false
        apptainer.enabled      = false
    }
    docker {
        docker.enabled         = true
        conda.enabled          = false
        singularity.enabled    = false
        podman.enabled         = false
        shifter.enabled        = false
        charliecloud.enabled   = false
        apptainer.enabled      = false
        runOptions             = '-u $(id -u):$(id -g)'
    }
    arm {
        docker.runOptions = '-u $(id -u):$(id -g) --platform=linux/amd64'
    }
    singularity {
        singularity.enabled    = true
        singularity.autoMounts = true
        conda.enabled          = false
        docker.enabled         = false
        podman.enabled         = false
        shifter.enabled        = false
        charliecloud.enabled   = false
        apptainer.enabled      = false
    }
    podman {
        podman.enabled         = true
        conda.enabled          = false
        docker.enabled         = false
        singularity.enabled    = false
        shifter.enabled        = false
        charliecloud.enabled   = false
        apptainer.enabled      = false
    }
    shifter {
        shifter.enabled        = true
        conda.enabled          = false
        docker.enabled         = false
        singularity.enabled    = false
        podman.enabled         = false
        charliecloud.enabled   = false
        apptainer.enabled      = false
    }
    charliecloud {
        charliecloud.enabled   = true
        conda.enabled          = false
        docker.enabled         = false
        singularity.enabled    = false
        podman.enabled         = false
        shifter.enabled        = false
        apptainer.enabled      = false
    }
    apptainer {
        apptainer.enabled      = true
        apptainer.autoMounts   = true
        conda.enabled          = false
        docker.enabled         = false
        singularity.enabled    = false
        podman.enabled         = false
        shifter.enabled        = false
        charliecloud.enabled   = false
    }
    gitpod {
        executor.name          = 'local'
        executor.cpus          = 4
        executor.memory        = 8.GB
    }
    test         {
        includeConfig 'conf/test.config'
        includeConfig 'conf/test_data.config'
    }
    test_synapse { includeConfig 'conf/test_synapse.config' }
    test_full    { includeConfig 'conf/test_full.config'    }
}

// Set default registry for Apptainer, Docker, Podman and Singularity independent of -profile
// Will not be used unless Apptainer / Docker / Podman / Singularity are enabled
// Set to your registry if you have a mirror of containers
apptainer.registry   = 'quay.io'
docker.registry      = 'quay.io'
podman.registry      = 'quay.io'
singularity.registry = 'quay.io'

// Nextflow plugins
plugins {
    id 'nf-validation@1.1.3' // Validation of pipeline parameters and creation of an input channel from a sample sheet
}

// Export these variables to prevent local Python/R libraries from conflicting with those in the container
// The JULIA depot path has been adjusted to a fixed path `/usr/local/share/julia` that needs to be used for packages in the container.
// See https://apeltzer.github.io/post/03-julia-lang-nextflow/ for details on that. Once we have a common agreement on where to keep Julia packages, this is adjustable.

env {
    PYTHONNOUSERSITE = 1
    R_PROFILE_USER   = "/.Rprofile"
    R_ENVIRON_USER   = "/.Renviron"
    JULIA_DEPOT_PATH = "/usr/local/share/julia"
}

// Capture exit codes from upstream processes when piping
process.shell = ['/bin/bash', '-euo', 'pipefail']

// Disable process selector warnings by default. Use debug profile to enable warnings.
nextflow.enable.configProcessNamesValidation = false

def trace_timestamp = new java.util.Date().format( 'yyyy-MM-dd_HH-mm-ss')
timeline {
    enabled = true
    file    = "${params.outdir}/pipeline_info/execution_timeline_${trace_timestamp}.html"
}
report {
    enabled = true
    file    = "${params.outdir}/pipeline_info/execution_report_${trace_timestamp}.html"
}
trace {
    enabled = true
    file    = "${params.outdir}/pipeline_info/execution_trace_${trace_timestamp}.txt"
}
dag {
    enabled = true
    file    = "${params.outdir}/pipeline_info/pipeline_dag_${trace_timestamp}.html"
}

manifest {
    name            = 'nf-core/fetchngs'
    author          = """Harshil Patel, Moritz E. Beber and Jose Espinosa-Carrasco"""
    homePage        = 'https://github.com/nf-core/fetchngs'
    description     = """Pipeline to fetch metadata and raw FastQ files from public databases"""
    mainScript      = 'main.nf'
    nextflowVersion = '!>=23.04.0'
    version         = '1.11.0'
<<<<<<< HEAD
    doi             = ''
=======
    doi             = 'https://doi.org/10.5281/zenodo.5070524'
>>>>>>> f794ea3c
}

// Function to ensure that resource requirements don't go beyond
// a maximum limit
def check_max(obj, type) {
    if (type == 'memory') {
        try {
            if (obj.compareTo(params.max_memory as nextflow.util.MemoryUnit) == 1)
                return params.max_memory as nextflow.util.MemoryUnit
            else
                return obj
        } catch (all) {
            println "   ### ERROR ###   Max memory '${params.max_memory}' is not valid! Using default value: $obj"
            return obj
        }
    } else if (type == 'time') {
        try {
            if (obj.compareTo(params.max_time as nextflow.util.Duration) == 1)
                return params.max_time as nextflow.util.Duration
            else
                return obj
        } catch (all) {
            println "   ### ERROR ###   Max time '${params.max_time}' is not valid! Using default value: $obj"
            return obj
        }
    } else if (type == 'cpus') {
        try {
            return Math.min( obj, params.max_cpus as int )
        } catch (all) {
            println "   ### ERROR ###   Max cpus '${params.max_cpus}' is not valid! Using default value: $obj"
            return obj
        }
    }
}<|MERGE_RESOLUTION|>--- conflicted
+++ resolved
@@ -10,21 +10,6 @@
 params {
 
     // Input options
-<<<<<<< HEAD
-    input                      = null
-    // References
-    genome                     = null
-    igenomes_base              = 's3://ngi-igenomes/igenomes/'
-    igenomes_ignore            = false
-    
-
-    // MultiQC options
-    multiqc_config             = null
-    multiqc_title              = null
-    multiqc_logo               = null
-    max_multiqc_email_size     = '25.MB'
-    multiqc_methods_description = null
-=======
     input                       = null
     input_type                  = 'sra'
     nf_core_pipeline            = null
@@ -35,7 +20,6 @@
     force_sratools_download     = false
     skip_fastq_download         = false
     dbgap_key                   = null
->>>>>>> f794ea3c
 
     // Boilerplate options
     outdir                     = null
@@ -251,11 +235,7 @@
     mainScript      = 'main.nf'
     nextflowVersion = '!>=23.04.0'
     version         = '1.11.0'
-<<<<<<< HEAD
-    doi             = ''
-=======
     doi             = 'https://doi.org/10.5281/zenodo.5070524'
->>>>>>> f794ea3c
 }
 
 // Function to ensure that resource requirements don't go beyond
