/*
~~~~~~~~~~~~~~~~~~~~~~~~~~~~~~~~~~~~~~~~~~~~~~~~~~~~~~~~~~~~~~~~~~~~~~~~~~~~~~~~~~~~~~~~
    nf-core/fetchngs Nextflow config file
~~~~~~~~~~~~~~~~~~~~~~~~~~~~~~~~~~~~~~~~~~~~~~~~~~~~~~~~~~~~~~~~~~~~~~~~~~~~~~~~~~~~~~~~
    Default config options for all compute environments
----------------------------------------------------------------------------------------
*/

// Global default params, used in configs
params {

    // Input options
    input                      = null
<<<<<<< HEAD


    // References
    genome                     = null
    igenomes_base              = 's3://ngi-igenomes/igenomes'
    igenomes_ignore            = false
    // MultiQC options
    multiqc_config             = null
    multiqc_title              = null
    multiqc_logo               = null
    max_multiqc_email_size     = '25.MB'
    multiqc_methods_description = null
=======
    input_type                 = 'sra'
    nf_core_pipeline           = null
    ena_metadata_fields        = null
    sample_mapping_fields      = 'experiment_accession,run_accession,sample_accession,experiment_alias,run_alias,sample_alias,experiment_title,sample_title,sample_description,description'
    synapse_config             = null
    force_sratools_download    = false
    skip_fastq_download        = false
>>>>>>> e4084fec

    // Boilerplate options
    outdir                     = null
    tracedir                   = "${params.outdir}/pipeline_info"
    publish_dir_mode           = 'copy'
    email                      = null
    email_on_fail              = null
    plaintext_email            = false
    monochrome_logs            = false
    hook_url                   = null
    help                       = false
    validate_params            = true
    show_hidden_params         = false
    schema_ignore_params       = 'igenomes_base'
    enable_conda               = false


    // Config options
    custom_config_version      = 'master'
    custom_config_base         = "https://raw.githubusercontent.com/nf-core/configs/${params.custom_config_version}"
    config_profile_description = null
    config_profile_contact     = null
    config_profile_url         = null
    config_profile_name        = null


    // Max resource options
    // Defaults only, expecting to be overwritten
    max_memory                 = '128.GB'
    max_cpus                   = 16
    max_time                   = '240.h'

}

// Load base.config by default for all pipelines
includeConfig 'conf/base.config'

// Load nf-core custom profiles from different Institutions
try {
    includeConfig "${params.custom_config_base}/nfcore_custom.config"
} catch (Exception e) {
    System.err.println("WARNING: Could not load nf-core/config profiles: ${params.custom_config_base}/nfcore_custom.config")
}

// Load nf-core/fetchngs custom profiles from different institutions.
// Warning: Uncomment only if a pipeline-specific instititutional config already exists on nf-core/configs!
// try {
//   includeConfig "${params.custom_config_base}/pipeline/fetchngs.config"
// } catch (Exception e) {
//   System.err.println("WARNING: Could not load nf-core/config/fetchngs profiles: ${params.custom_config_base}/pipeline/fetchngs.config")
// }

profiles {
    debug { process.beforeScript = 'echo $HOSTNAME' }
    conda {
        params.enable_conda    = true
        docker.enabled         = false
        singularity.enabled    = false
        podman.enabled         = false
        shifter.enabled        = false
        charliecloud.enabled   = false
    }
    mamba {
        params.enable_conda    = true
        conda.useMamba         = true
        docker.enabled         = false
        singularity.enabled    = false
        podman.enabled         = false
        shifter.enabled        = false
        charliecloud.enabled   = false
    }
    docker {
        docker.enabled         = true
        docker.userEmulation   = true
        singularity.enabled    = false
        podman.enabled         = false
        shifter.enabled        = false
        charliecloud.enabled   = false
    }
    singularity {
        singularity.enabled    = true
        singularity.autoMounts = true
        docker.enabled         = false
        podman.enabled         = false
        shifter.enabled        = false
        charliecloud.enabled   = false
    }
    podman {
        podman.enabled         = true
        docker.enabled         = false
        singularity.enabled    = false
        shifter.enabled        = false
        charliecloud.enabled   = false
    }
    shifter {
        shifter.enabled        = true
        docker.enabled         = false
        singularity.enabled    = false
        podman.enabled         = false
        charliecloud.enabled   = false
    }
    charliecloud {
        charliecloud.enabled   = true
        docker.enabled         = false
        singularity.enabled    = false
        podman.enabled         = false
        shifter.enabled        = false
    }
<<<<<<< HEAD
    gitpod {
        executor.name          = 'local'
        executor.cpus          = 16
        executor.memory        = 60.GB
    }
    test      { includeConfig 'conf/test.config'      }
    test_full { includeConfig 'conf/test_full.config' }
}


// Load igenomes.config if required
if (!params.igenomes_ignore) {
    includeConfig 'conf/igenomes.config'
} else {
    params.genomes = [:]
=======
    test         { includeConfig 'conf/test.config'         }
    test_synapse { includeConfig 'conf/test_synapse.config' }
    test_full    { includeConfig 'conf/test_full.config'    }
>>>>>>> e4084fec
}


// Export these variables to prevent local Python/R libraries from conflicting with those in the container
// The JULIA depot path has been adjusted to a fixed path `/usr/local/share/julia` that needs to be used for packages in the container.
// See https://apeltzer.github.io/post/03-julia-lang-nextflow/ for details on that. Once we have a common agreement on where to keep Julia packages, this is adjustable.

env {
    PYTHONNOUSERSITE = 1
    R_PROFILE_USER   = "/.Rprofile"
    R_ENVIRON_USER   = "/.Renviron"
    JULIA_DEPOT_PATH = "/usr/local/share/julia"
}

// Capture exit codes from upstream processes when piping
process.shell = ['/bin/bash', '-euo', 'pipefail']

def trace_timestamp = new java.util.Date().format( 'yyyy-MM-dd_HH-mm-ss')
timeline {
    enabled = true
    file    = "${params.tracedir}/execution_timeline_${trace_timestamp}.html"
}
report {
    enabled = true
    file    = "${params.tracedir}/execution_report_${trace_timestamp}.html"
}
trace {
    enabled = true
    file    = "${params.tracedir}/execution_trace_${trace_timestamp}.txt"
}
dag {
    enabled = true
    file    = "${params.tracedir}/pipeline_dag_${trace_timestamp}.html"
}

manifest {
    name            = 'nf-core/fetchngs'
    author          = 'Harshil Patel, Moritz E. Beber and Jose Espinosa-Carrasco'
    homePage        = 'https://github.com/nf-core/fetchngs'
    description     = 'Pipeline to fetch metadata and raw FastQ files from public databases'
    mainScript      = 'main.nf'
    nextflowVersion = '!>=21.10.3'
    version         = '1.8dev'
<<<<<<< HEAD
    doi             = ''
=======
>>>>>>> e4084fec
}

// Load modules.config for DSL2 module specific options
includeConfig 'conf/modules.config'

// Function to ensure that resource requirements don't go beyond
// a maximum limit
def check_max(obj, type) {
    if (type == 'memory') {
        try {
            if (obj.compareTo(params.max_memory as nextflow.util.MemoryUnit) == 1)
                return params.max_memory as nextflow.util.MemoryUnit
            else
                return obj
        } catch (all) {
            println "   ### ERROR ###   Max memory '${params.max_memory}' is not valid! Using default value: $obj"
            return obj
        }
    } else if (type == 'time') {
        try {
            if (obj.compareTo(params.max_time as nextflow.util.Duration) == 1)
                return params.max_time as nextflow.util.Duration
            else
                return obj
        } catch (all) {
            println "   ### ERROR ###   Max time '${params.max_time}' is not valid! Using default value: $obj"
            return obj
        }
    } else if (type == 'cpus') {
        try {
            return Math.min( obj, params.max_cpus as int )
        } catch (all) {
            println "   ### ERROR ###   Max cpus '${params.max_cpus}' is not valid! Using default value: $obj"
            return obj
        }
    }
}<|MERGE_RESOLUTION|>--- conflicted
+++ resolved
@@ -11,20 +11,6 @@
 
     // Input options
     input                      = null
-<<<<<<< HEAD
-
-
-    // References
-    genome                     = null
-    igenomes_base              = 's3://ngi-igenomes/igenomes'
-    igenomes_ignore            = false
-    // MultiQC options
-    multiqc_config             = null
-    multiqc_title              = null
-    multiqc_logo               = null
-    max_multiqc_email_size     = '25.MB'
-    multiqc_methods_description = null
-=======
     input_type                 = 'sra'
     nf_core_pipeline           = null
     ena_metadata_fields        = null
@@ -32,7 +18,6 @@
     synapse_config             = null
     force_sratools_download    = false
     skip_fastq_download        = false
->>>>>>> e4084fec
 
     // Boilerplate options
     outdir                     = null
@@ -49,7 +34,6 @@
     schema_ignore_params       = 'igenomes_base'
     enable_conda               = false
 
-
     // Config options
     custom_config_version      = 'master'
     custom_config_base         = "https://raw.githubusercontent.com/nf-core/configs/${params.custom_config_version}"
@@ -58,7 +42,6 @@
     config_profile_url         = null
     config_profile_name        = null
 
-
     // Max resource options
     // Defaults only, expecting to be overwritten
     max_memory                 = '128.GB'
@@ -141,29 +124,15 @@
         podman.enabled         = false
         shifter.enabled        = false
     }
-<<<<<<< HEAD
     gitpod {
         executor.name          = 'local'
         executor.cpus          = 16
         executor.memory        = 60.GB
     }
-    test      { includeConfig 'conf/test.config'      }
-    test_full { includeConfig 'conf/test_full.config' }
-}
-
-
-// Load igenomes.config if required
-if (!params.igenomes_ignore) {
-    includeConfig 'conf/igenomes.config'
-} else {
-    params.genomes = [:]
-=======
     test         { includeConfig 'conf/test.config'         }
     test_synapse { includeConfig 'conf/test_synapse.config' }
     test_full    { includeConfig 'conf/test_full.config'    }
->>>>>>> e4084fec
-}
-
+}
 
 // Export these variables to prevent local Python/R libraries from conflicting with those in the container
 // The JULIA depot path has been adjusted to a fixed path `/usr/local/share/julia` that needs to be used for packages in the container.
@@ -205,10 +174,7 @@
     mainScript      = 'main.nf'
     nextflowVersion = '!>=21.10.3'
     version         = '1.8dev'
-<<<<<<< HEAD
-    doi             = ''
-=======
->>>>>>> e4084fec
+    doi             = 'https://doi.org/10.5281/zenodo.5070524'
 }
 
 // Load modules.config for DSL2 module specific options
