--- conflicted
+++ resolved
@@ -204,12 +204,8 @@
     description     = """Pipeline to fetch metadata and raw FastQ files from public databases"""
     mainScript      = 'main.nf'
     nextflowVersion = '!>=22.10.1'
-    version         = '1.10dev'
-<<<<<<< HEAD
-    doi             = ''
-=======
+    version         = '1.10.0dev'
     doi             = 'https://doi.org/10.5281/zenodo.5070524'
->>>>>>> f6a0d618
 }
 
 // Load modules.config for DSL2 module specific options
