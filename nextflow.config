/*
~~~~~~~~~~~~~~~~~~~~~~~~~~~~~~~~~~~~~~~~~~~~~~~~~~~~~~~~~~~~~~~~~~~~~~~~~~~~~~~~~~~~~~~~
    nf-core/fetchngs Nextflow config file
~~~~~~~~~~~~~~~~~~~~~~~~~~~~~~~~~~~~~~~~~~~~~~~~~~~~~~~~~~~~~~~~~~~~~~~~~~~~~~~~~~~~~~~~
    Default config options for all compute environments
----------------------------------------------------------------------------------------
*/

// Global default params, used in configs
params {

    // Input options
<<<<<<< HEAD
    input                      = null
    // References
    genome                     = null
    igenomes_base              = 's3://ngi-igenomes/igenomes'
    igenomes_ignore            = false
    

    // MultiQC options
    multiqc_config             = null
    multiqc_title              = null
    multiqc_logo               = null
    max_multiqc_email_size     = '25.MB'
    multiqc_methods_description = null

    // Boilerplate options
    outdir                     = null
    publish_dir_mode           = 'copy'
    email                      = null
    email_on_fail              = null
    plaintext_email            = false
    monochrome_logs            = false
    hook_url                   = null
    help                       = false
    version                    = false

    // Config options
    config_profile_name        = null
    config_profile_description = null
    custom_config_version      = 'master'
    custom_config_base         = "https://raw.githubusercontent.com/nf-core/configs/${params.custom_config_version}"
    config_profile_contact     = null
    config_profile_url         = null
    
=======
    input                       = null
    input_type                  = 'sra'
    nf_core_pipeline            = null
    nf_core_rnaseq_strandedness = 'auto'
    ena_metadata_fields         = null
    sample_mapping_fields       = 'experiment_accession,run_accession,sample_accession,experiment_alias,run_alias,sample_alias,experiment_title,sample_title,sample_description'
    synapse_config              = null
    force_sratools_download     = false
    skip_fastq_download         = false
    dbgap_key                   = null

    // Boilerplate options
    outdir                      = null
    tracedir                    = "${params.outdir}/pipeline_info"
    publish_dir_mode            = 'copy'
    email                       = null
    email_on_fail               = null
    plaintext_email             = false
    monochrome_logs             = false
    hook_url                    = null
    help                        = false
    version                     = false
    validate_params             = true
    show_hidden_params          = false
    schema_ignore_params        = 'genomes,igenomes_base'

    // Config options
    custom_config_version       = 'master'
    custom_config_base          = "https://raw.githubusercontent.com/nf-core/configs/${params.custom_config_version}"
    config_profile_description  = null
    config_profile_contact      = null
    config_profile_url          = null
    config_profile_name         = null
>>>>>>> 31fbb80c

    // Max resource options
    // Defaults only, expecting to be overwritten
    max_memory                  = '128.GB'
    max_cpus                    = 16
    max_time                    = '240.h'

    // Schema validation default options
    validationFailUnrecognisedParams = false
    validationLenientMode            = false
    validationSchemaIgnoreParams     = 'genomes'
    validationShowHiddenParams       = false
    validate_params                  = true

}

// Load base.config by default for all pipelines
includeConfig 'conf/base.config'

// Load nf-core custom profiles from different Institutions
try {
    includeConfig "${params.custom_config_base}/nfcore_custom.config"
} catch (Exception e) {
    System.err.println("WARNING: Could not load nf-core/config profiles: ${params.custom_config_base}/nfcore_custom.config")
}

// Load nf-core/fetchngs custom profiles from different institutions.
// Warning: Uncomment only if a pipeline-specific instititutional config already exists on nf-core/configs!
// try {
//   includeConfig "${params.custom_config_base}/pipeline/fetchngs.config"
// } catch (Exception e) {
//   System.err.println("WARNING: Could not load nf-core/config/fetchngs profiles: ${params.custom_config_base}/pipeline/fetchngs.config")
// }
<<<<<<< HEAD
=======

>>>>>>> 31fbb80c
profiles {
    debug {
        dumpHashes             = true
        process.beforeScript   = 'echo $HOSTNAME'
        cleanup                = false
    }
    conda {
        conda.enabled          = true
        docker.enabled         = false
        singularity.enabled    = false
        podman.enabled         = false
        shifter.enabled        = false
        charliecloud.enabled   = false
        apptainer.enabled      = false
    }
    mamba {
        conda.enabled          = true
        conda.useMamba         = true
        docker.enabled         = false
        singularity.enabled    = false
        podman.enabled         = false
        shifter.enabled        = false
        charliecloud.enabled   = false
        apptainer.enabled      = false
    }
    docker {
        docker.enabled         = true
        docker.userEmulation   = true
        conda.enabled          = false
        singularity.enabled    = false
        podman.enabled         = false
        shifter.enabled        = false
        charliecloud.enabled   = false
        apptainer.enabled      = false
    }
    arm {
        docker.runOptions = '-u $(id -u):$(id -g) --platform=linux/amd64'
    }
    singularity {
        singularity.enabled    = true
        singularity.autoMounts = true
        conda.enabled          = false
        docker.enabled         = false
        podman.enabled         = false
        shifter.enabled        = false
        charliecloud.enabled   = false
        apptainer.enabled      = false
    }
    podman {
        podman.enabled         = true
        conda.enabled          = false
        docker.enabled         = false
        singularity.enabled    = false
        shifter.enabled        = false
        charliecloud.enabled   = false
        apptainer.enabled      = false
    }
    shifter {
        shifter.enabled        = true
        conda.enabled          = false
        docker.enabled         = false
        singularity.enabled    = false
        podman.enabled         = false
        charliecloud.enabled   = false
        apptainer.enabled      = false
    }
    charliecloud {
        charliecloud.enabled   = true
        conda.enabled          = false
        docker.enabled         = false
        singularity.enabled    = false
        podman.enabled         = false
        shifter.enabled        = false
        apptainer.enabled      = false
    }
    apptainer {
        apptainer.enabled      = true
        conda.enabled          = false
        docker.enabled         = false
        singularity.enabled    = false
        podman.enabled         = false
        shifter.enabled        = false
        charliecloud.enabled   = false
    }
    gitpod {
        executor.name          = 'local'
        executor.cpus          = 16
        executor.memory        = 60.GB
    }
<<<<<<< HEAD
    test      { includeConfig 'conf/test.config'      }
    test_full { includeConfig 'conf/test_full.config' }
}

// Set default registry for Apptainer, Docker, Podman and Singularity independent of -profile
// Will not be used unless Apptainer / Docker / Podman / Singularity are enabled
// Set to your registry if you have a mirror of containers
apptainer.registry   = 'quay.io'
docker.registry      = 'quay.io'
podman.registry      = 'quay.io'
singularity.registry = 'quay.io'

// Nextflow plugins
plugins {
    id 'nf-validation' // Validation of pipeline parameters and creation of an input channel from a sample sheet
}

// Load igenomes.config if required
if (!params.igenomes_ignore) {
    includeConfig 'conf/igenomes.config'
} else {
    params.genomes = [:]
}
=======
    public_aws_ecr {
        includeConfig 'conf/public_aws_ecr.config'
    }
    test         { includeConfig 'conf/test.config'         }
    test_synapse { includeConfig 'conf/test_synapse.config' }
    test_full    { includeConfig 'conf/test_full.config'    }
}

>>>>>>> 31fbb80c
// Export these variables to prevent local Python/R libraries from conflicting with those in the container
// The JULIA depot path has been adjusted to a fixed path `/usr/local/share/julia` that needs to be used for packages in the container.
// See https://apeltzer.github.io/post/03-julia-lang-nextflow/ for details on that. Once we have a common agreement on where to keep Julia packages, this is adjustable.

env {
    PYTHONNOUSERSITE = 1
    R_PROFILE_USER   = "/.Rprofile"
    R_ENVIRON_USER   = "/.Renviron"
    JULIA_DEPOT_PATH = "/usr/local/share/julia"
}

// Capture exit codes from upstream processes when piping
process.shell = ['/bin/bash', '-euo', 'pipefail']

// Set default registry for Docker and Podman independent of -profile
// Will not be used unless Docker / Podman are enabled
// Set to your registry if you have a mirror of containers
docker.registry = 'quay.io'
podman.registry = 'quay.io'

def trace_timestamp = new java.util.Date().format( 'yyyy-MM-dd_HH-mm-ss')
timeline {
    enabled = true
    file    = "${params.outdir}/pipeline_info/execution_timeline_${trace_timestamp}.html"
}
report {
    enabled = true
    file    = "${params.outdir}/pipeline_info/execution_report_${trace_timestamp}.html"
}
trace {
    enabled = true
    file    = "${params.outdir}/pipeline_info/execution_trace_${trace_timestamp}.txt"
}
dag {
    enabled = true
    file    = "${params.outdir}/pipeline_info/pipeline_dag_${trace_timestamp}.html"
}

manifest {
    name            = 'nf-core/fetchngs'
    author          = """Harshil Patel, Moritz E. Beber and Jose Espinosa-Carrasco"""
    homePage        = 'https://github.com/nf-core/fetchngs'
    description     = """Pipeline to fetch metadata and raw FastQ files from public databases"""
    mainScript      = 'main.nf'
<<<<<<< HEAD
    nextflowVersion = '!>=23.04.0'
    version         = '1.10.1'
    doi             = ''
=======
    nextflowVersion = '!>=22.10.1'
    version         = '1.10.0'
    doi             = 'https://doi.org/10.5281/zenodo.5070524'
>>>>>>> 31fbb80c
}

// Load modules.config for DSL2 module specific options
includeConfig 'conf/modules.config'

// Function to ensure that resource requirements don't go beyond
// a maximum limit
def check_max(obj, type) {
    if (type == 'memory') {
        try {
            if (obj.compareTo(params.max_memory as nextflow.util.MemoryUnit) == 1)
                return params.max_memory as nextflow.util.MemoryUnit
            else
                return obj
        } catch (all) {
            println "   ### ERROR ###   Max memory '${params.max_memory}' is not valid! Using default value: $obj"
            return obj
        }
    } else if (type == 'time') {
        try {
            if (obj.compareTo(params.max_time as nextflow.util.Duration) == 1)
                return params.max_time as nextflow.util.Duration
            else
                return obj
        } catch (all) {
            println "   ### ERROR ###   Max time '${params.max_time}' is not valid! Using default value: $obj"
            return obj
        }
    } else if (type == 'cpus') {
        try {
            return Math.min( obj, params.max_cpus as int )
        } catch (all) {
            println "   ### ERROR ###   Max cpus '${params.max_cpus}' is not valid! Using default value: $obj"
            return obj
        }
    }
}<|MERGE_RESOLUTION|>--- conflicted
+++ resolved
@@ -10,13 +10,16 @@
 params {
 
     // Input options
-<<<<<<< HEAD
-    input                      = null
-    // References
-    genome                     = null
-    igenomes_base              = 's3://ngi-igenomes/igenomes'
-    igenomes_ignore            = false
-    
+    input                       = null
+    input_type                  = 'sra'
+    nf_core_pipeline            = null
+    nf_core_rnaseq_strandedness = 'auto'
+    ena_metadata_fields         = null
+    sample_mapping_fields       = 'experiment_accession,run_accession,sample_accession,experiment_alias,run_alias,sample_alias,experiment_title,sample_title,sample_description'
+    synapse_config              = null
+    force_sratools_download     = false
+    skip_fastq_download         = false
+    dbgap_key                   = null
 
     // MultiQC options
     multiqc_config             = null
@@ -43,42 +46,6 @@
     custom_config_base         = "https://raw.githubusercontent.com/nf-core/configs/${params.custom_config_version}"
     config_profile_contact     = null
     config_profile_url         = null
-    
-=======
-    input                       = null
-    input_type                  = 'sra'
-    nf_core_pipeline            = null
-    nf_core_rnaseq_strandedness = 'auto'
-    ena_metadata_fields         = null
-    sample_mapping_fields       = 'experiment_accession,run_accession,sample_accession,experiment_alias,run_alias,sample_alias,experiment_title,sample_title,sample_description'
-    synapse_config              = null
-    force_sratools_download     = false
-    skip_fastq_download         = false
-    dbgap_key                   = null
-
-    // Boilerplate options
-    outdir                      = null
-    tracedir                    = "${params.outdir}/pipeline_info"
-    publish_dir_mode            = 'copy'
-    email                       = null
-    email_on_fail               = null
-    plaintext_email             = false
-    monochrome_logs             = false
-    hook_url                    = null
-    help                        = false
-    version                     = false
-    validate_params             = true
-    show_hidden_params          = false
-    schema_ignore_params        = 'genomes,igenomes_base'
-
-    // Config options
-    custom_config_version       = 'master'
-    custom_config_base          = "https://raw.githubusercontent.com/nf-core/configs/${params.custom_config_version}"
-    config_profile_description  = null
-    config_profile_contact      = null
-    config_profile_url          = null
-    config_profile_name         = null
->>>>>>> 31fbb80c
 
     // Max resource options
     // Defaults only, expecting to be overwritten
@@ -112,10 +79,7 @@
 // } catch (Exception e) {
 //   System.err.println("WARNING: Could not load nf-core/config/fetchngs profiles: ${params.custom_config_base}/pipeline/fetchngs.config")
 // }
-<<<<<<< HEAD
-=======
-
->>>>>>> 31fbb80c
+
 profiles {
     debug {
         dumpHashes             = true
@@ -205,9 +169,12 @@
         executor.cpus          = 16
         executor.memory        = 60.GB
     }
-<<<<<<< HEAD
-    test      { includeConfig 'conf/test.config'      }
-    test_full { includeConfig 'conf/test_full.config' }
+    public_aws_ecr {
+        includeConfig 'conf/public_aws_ecr.config'
+    }
+    test         { includeConfig 'conf/test.config'         }
+    test_synapse { includeConfig 'conf/test_synapse.config' }
+    test_full    { includeConfig 'conf/test_full.config'    }
 }
 
 // Set default registry for Apptainer, Docker, Podman and Singularity independent of -profile
@@ -223,22 +190,6 @@
     id 'nf-validation' // Validation of pipeline parameters and creation of an input channel from a sample sheet
 }
 
-// Load igenomes.config if required
-if (!params.igenomes_ignore) {
-    includeConfig 'conf/igenomes.config'
-} else {
-    params.genomes = [:]
-}
-=======
-    public_aws_ecr {
-        includeConfig 'conf/public_aws_ecr.config'
-    }
-    test         { includeConfig 'conf/test.config'         }
-    test_synapse { includeConfig 'conf/test_synapse.config' }
-    test_full    { includeConfig 'conf/test_full.config'    }
-}
-
->>>>>>> 31fbb80c
 // Export these variables to prevent local Python/R libraries from conflicting with those in the container
 // The JULIA depot path has been adjusted to a fixed path `/usr/local/share/julia` that needs to be used for packages in the container.
 // See https://apeltzer.github.io/post/03-julia-lang-nextflow/ for details on that. Once we have a common agreement on where to keep Julia packages, this is adjustable.
@@ -252,12 +203,6 @@
 
 // Capture exit codes from upstream processes when piping
 process.shell = ['/bin/bash', '-euo', 'pipefail']
-
-// Set default registry for Docker and Podman independent of -profile
-// Will not be used unless Docker / Podman are enabled
-// Set to your registry if you have a mirror of containers
-docker.registry = 'quay.io'
-podman.registry = 'quay.io'
 
 def trace_timestamp = new java.util.Date().format( 'yyyy-MM-dd_HH-mm-ss')
 timeline {
@@ -283,15 +228,9 @@
     homePage        = 'https://github.com/nf-core/fetchngs'
     description     = """Pipeline to fetch metadata and raw FastQ files from public databases"""
     mainScript      = 'main.nf'
-<<<<<<< HEAD
     nextflowVersion = '!>=23.04.0'
-    version         = '1.10.1'
-    doi             = ''
-=======
-    nextflowVersion = '!>=22.10.1'
-    version         = '1.10.0'
+    version         = '1.10.1dev'
     doi             = 'https://doi.org/10.5281/zenodo.5070524'
->>>>>>> 31fbb80c
 }
 
 // Load modules.config for DSL2 module specific options
