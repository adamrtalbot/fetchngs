--- conflicted
+++ resolved
@@ -221,11 +221,7 @@
     mainScript      = 'main.nf'
     nextflowVersion = '!>=23.04.0'
     version         = '1.10.1dev'
-<<<<<<< HEAD
-    doi             = ''
-=======
     doi             = 'https://doi.org/10.5281/zenodo.5070524'
->>>>>>> 84d9aa87
 }
 
 // Load modules.config for DSL2 module specific options
