--- conflicted
+++ resolved
@@ -5,11 +5,4 @@
 .DS_Store
 testing/
 testing*
-<<<<<<< HEAD
-*.pyc
-.nf-test/
-nf-test
-.nf-test.log
-=======
-*.pyc
->>>>>>> 18acaf4b
+*.pyc